import 'dart:io';
import 'dart:math';

<<<<<<< HEAD
import 'package:camerawesome/models/orientations.dart';
=======
import 'package:flutter/cupertino.dart';
>>>>>>> a5697ac3
import 'package:flutter/material.dart';
import 'dart:async';

import 'package:flutter/services.dart';
import 'package:path_provider/path_provider.dart';
import 'package:camerawesome/camerawesome_plugin.dart';

void main() {
  runApp(MaterialApp(
    home: MyApp(),
  ));
}

class MyApp extends StatefulWidget {
  @override
  _MyAppState createState() => _MyAppState();
}

class _MyAppState extends State<MyApp> {
  double bestSizeRatio;

  String _lastPhotoPath;

  bool focus = false;

  bool fullscreen = false;

  ValueNotifier<CameraFlashes> switchFlash = ValueNotifier(CameraFlashes.NONE);

  ValueNotifier<double> zoomNotifier = ValueNotifier(0);

  ValueNotifier<Sensors> sensor = ValueNotifier(Sensors.BACK);

  PictureController _pictureController = new PictureController();

  @override
  void initState() {
    super.initState();
  }

  @override
  Widget build(BuildContext context) {
    return Scaffold(
        body: Stack(
      children: <Widget>[
        fullscreen ? buildFullscreenCamera() : buildSizedScreenCamera(),
        Positioned(
          bottom: 64,
          left: 16,
          child: IconButton(
            icon: Icon(fullscreen ? Icons.fullscreen_exit : Icons.fullscreen,
                color: Colors.white),
            onPressed: () => setState(() => fullscreen = !fullscreen),
          ),
        ),
        if (_lastPhotoPath != null)
          Positioned(
            bottom: 52,
            left: 32,
            child: Image.file(new File(_lastPhotoPath), width: 128),
          ),
        Positioned(
          bottom: -5,
          left: 0,
          right: 0,
          child: FlatButton(
              color: Colors.blue,
              child: Text(
                "take photo",
                style: TextStyle(color: Colors.white),
              ),
              onPressed: () async {
                final Directory extDir = await getTemporaryDirectory();
                var testDir = await Directory('${extDir.path}/test')
                    .create(recursive: true);
                final String filePath =
                    '${testDir.path}/${DateTime.now().millisecondsSinceEpoch}.jpg';
                await _pictureController.takePicture(filePath);
                setState(() {
                  _lastPhotoPath = filePath;
                });
                print("----------------------------------");
                print("TAKE PHOTO CALLED");
                print("==> hastakePhoto : ${await File(filePath).exists()}");
                print("----------------------------------");
              }),
        ),
        Positioned(
          bottom: 100,
          right: 32,
          child: Column(
            children: <Widget>[
              FlatButton(
                  color: Colors.blue,
                  child: Text("flip camera",
                      style: TextStyle(color: Colors.white)),
                  onPressed: () async {
                    this.focus = !focus;
                    await CamerawesomePlugin.flipCamera();
                  }),
              FlatButton(
                  color: Colors.blue,
                  child: Text("focus", style: TextStyle(color: Colors.white)),
                  onPressed: () async {
                    this.focus = !focus;
                    await CamerawesomePlugin.startAutoFocus();
                  }),
              FlatButton(
                  color: Colors.blue,
                  child:
                      Text("flash auto", style: TextStyle(color: Colors.white)),
                  onPressed: () {
                    if (switchFlash.value == CameraFlashes.ALWAYS) {
                      switchFlash.value = CameraFlashes.NONE;
                    } else {
                      switchFlash.value = CameraFlashes.ALWAYS;
                    }
                  }),
              FlatButton(
                  color: Colors.blue,
                  child: Text("zoom x8", style: TextStyle(color: Colors.white)),
                  onPressed: () => zoomNotifier.value = 1),
              FlatButton(
                  color: Colors.blue,
                  child: Text("zoom x2", style: TextStyle(color: Colors.white)),
                  onPressed: () => zoomNotifier.value = 0.1),
              FlatButton(
                  color: Colors.blue,
                  child: Text("zoom x1", style: TextStyle(color: Colors.white)),
                  onPressed: () => zoomNotifier.value = 0),
              FlatButton(
                  color: Colors.blue[200],
                  child: Text("switch sensor",
                      style: TextStyle(color: Colors.white)),
                  onPressed: () => sensor.value == Sensors.BACK
                      ? sensor.value = Sensors.FRONT
                      : sensor.value = Sensors.BACK),
            ],
          ),
        )
      ],
    ));
  }

  Widget buildFullscreenCamera() {
    return Positioned(
<<<<<<< HEAD
=======
            top: 0,
            left: 0,
            bottom: 0,
            right: 0,
            child: Center(
              child: CameraAwesome(
                sensor: sensor,
                switchFlashMode: switchFlash,
                zoom: zoomNotifier,
              ),
            )
          );
  }

  Widget buildSizedScreenCamera() {
    return Positioned(
>>>>>>> a5697ac3
      top: 0,
      left: 0,
      bottom: 0,
      right: 0,
<<<<<<< HEAD
      child: CameraAwesome(
        sensor: sensor,
        switchFlashMode: switchFlash,
        zoom: zoomNotifier,
        onOrientationChanged: (CameraOrientations orientation) {
          // TODO: Orientation change here
          print(orientation);
        },
      ),
=======
      child: Container(
        color: Colors.black,
        child: Center(
          child: Container(
            height: 300,
            width: MediaQuery.of(context).size.width,
            child: CameraAwesome(
              sensor: sensor,
              fitted: true,
              switchFlashMode: switchFlash,
              zoom: zoomNotifier,
            ),
          ),
        ),
      )
>>>>>>> a5697ac3
    );
  }

  Widget buildSizedScreenCamera() {
    return Positioned(
        top: 0,
        left: 0,
        bottom: 0,
        right: 0,
        child: Container(
          color: Colors.black,
          child: Center(
            child: FractionallySizedBox(
              heightFactor: 0.6,
              child: CameraAwesome(
                sensor: sensor,
                switchFlashMode: switchFlash,
                zoom: zoomNotifier,
              ),
            ),
          ),
        ));
  }
}<|MERGE_RESOLUTION|>--- conflicted
+++ resolved
@@ -1,11 +1,8 @@
 import 'dart:io';
 import 'dart:math';
 
-<<<<<<< HEAD
 import 'package:camerawesome/models/orientations.dart';
-=======
 import 'package:flutter/cupertino.dart';
->>>>>>> a5697ac3
 import 'package:flutter/material.dart';
 import 'dart:async';
 
@@ -25,6 +22,7 @@
 }
 
 class _MyAppState extends State<MyApp> {
+
   double bestSizeRatio;
 
   String _lastPhotoPath;
@@ -50,110 +48,108 @@
   Widget build(BuildContext context) {
     return Scaffold(
         body: Stack(
-      children: <Widget>[
-        fullscreen ? buildFullscreenCamera() : buildSizedScreenCamera(),
-        Positioned(
-          bottom: 64,
-          left: 16,
-          child: IconButton(
-            icon: Icon(fullscreen ? Icons.fullscreen_exit : Icons.fullscreen,
-                color: Colors.white),
-            onPressed: () => setState(() => fullscreen = !fullscreen),
-          ),
-        ),
-        if (_lastPhotoPath != null)
-          Positioned(
-            bottom: 52,
-            left: 32,
-            child: Image.file(new File(_lastPhotoPath), width: 128),
-          ),
-        Positioned(
-          bottom: -5,
-          left: 0,
-          right: 0,
-          child: FlatButton(
-              color: Colors.blue,
-              child: Text(
-                "take photo",
-                style: TextStyle(color: Colors.white),
+          children: <Widget>[
+            fullscreen ? buildFullscreenCamera() : buildSizedScreenCamera(),
+            Positioned(
+              bottom: 64,
+              left: 16,
+              child: IconButton(
+                icon: Icon(fullscreen ? Icons.fullscreen_exit : Icons.fullscreen, color: Colors.white),
+                onPressed: () => setState(() => fullscreen = !fullscreen),
               ),
-              onPressed: () async {
-                final Directory extDir = await getTemporaryDirectory();
-                var testDir = await Directory('${extDir.path}/test')
-                    .create(recursive: true);
-                final String filePath =
-                    '${testDir.path}/${DateTime.now().millisecondsSinceEpoch}.jpg';
-                await _pictureController.takePicture(filePath);
-                setState(() {
-                  _lastPhotoPath = filePath;
-                });
-                print("----------------------------------");
-                print("TAKE PHOTO CALLED");
-                print("==> hastakePhoto : ${await File(filePath).exists()}");
-                print("----------------------------------");
-              }),
-        ),
-        Positioned(
-          bottom: 100,
-          right: 32,
-          child: Column(
-            children: <Widget>[
-              FlatButton(
-                  color: Colors.blue,
-                  child: Text("flip camera",
-                      style: TextStyle(color: Colors.white)),
-                  onPressed: () async {
-                    this.focus = !focus;
-                    await CamerawesomePlugin.flipCamera();
-                  }),
-              FlatButton(
-                  color: Colors.blue,
-                  child: Text("focus", style: TextStyle(color: Colors.white)),
-                  onPressed: () async {
-                    this.focus = !focus;
-                    await CamerawesomePlugin.startAutoFocus();
-                  }),
-              FlatButton(
-                  color: Colors.blue,
-                  child:
-                      Text("flash auto", style: TextStyle(color: Colors.white)),
-                  onPressed: () {
-                    if (switchFlash.value == CameraFlashes.ALWAYS) {
-                      switchFlash.value = CameraFlashes.NONE;
-                    } else {
-                      switchFlash.value = CameraFlashes.ALWAYS;
+            ),
+            if(_lastPhotoPath != null)
+              Positioned(
+                bottom: 52,
+                left: 32,
+                child: Image.file(new File(_lastPhotoPath), width: 128),
+              ),
+            Positioned(
+              bottom: -5,
+              left: 0,
+              right: 0,
+              child: FlatButton(
+                color: Colors.blue,
+                child: Text("take photo", style: TextStyle(color: Colors.white),),
+                onPressed: () async {
+                  final Directory extDir = await getTemporaryDirectory();
+                  var testDir = await Directory('${extDir.path}/test').create(recursive: true);
+                  final String filePath = '${testDir.path}/${DateTime.now().millisecondsSinceEpoch}.jpg';
+                  await _pictureController.takePicture(filePath);
+                  setState(() {
+                    _lastPhotoPath = filePath;
+                  });
+                  print("----------------------------------");
+                  print("TAKE PHOTO CALLED");
+                  print("==> hastakePhoto : ${await File(filePath).exists()}");
+                  print("----------------------------------");
+                }
+              ),
+            ),
+            Positioned(
+              bottom: 100,
+              right: 32,
+              child: Column(
+                children: <Widget>[
+                  FlatButton(
+                    color: Colors.blue,
+                    child: Text("flip camera", style: TextStyle(color: Colors.white)),
+                    onPressed: () async {
+                      this.focus = !focus;
+                      await CamerawesomePlugin.flipCamera();
                     }
-                  }),
-              FlatButton(
-                  color: Colors.blue,
-                  child: Text("zoom x8", style: TextStyle(color: Colors.white)),
-                  onPressed: () => zoomNotifier.value = 1),
-              FlatButton(
-                  color: Colors.blue,
-                  child: Text("zoom x2", style: TextStyle(color: Colors.white)),
-                  onPressed: () => zoomNotifier.value = 0.1),
-              FlatButton(
-                  color: Colors.blue,
-                  child: Text("zoom x1", style: TextStyle(color: Colors.white)),
-                  onPressed: () => zoomNotifier.value = 0),
-              FlatButton(
-                  color: Colors.blue[200],
-                  child: Text("switch sensor",
-                      style: TextStyle(color: Colors.white)),
-                  onPressed: () => sensor.value == Sensors.BACK
+                  ),
+                  FlatButton(
+                    color: Colors.blue,
+                    child: Text("focus", style: TextStyle(color: Colors.white)),
+                    onPressed: () async {
+                      this.focus = !focus;
+                      await CamerawesomePlugin.startAutoFocus();
+                    }
+                  ),
+                  FlatButton(
+                    color: Colors.blue,
+                    child: Text("flash auto", style: TextStyle(color: Colors.white)),
+                    onPressed: () {
+                      if(switchFlash.value == CameraFlashes.ALWAYS) {
+                        switchFlash.value = CameraFlashes.NONE;
+                      } else {
+                        switchFlash.value = CameraFlashes.ALWAYS;
+                      }
+                    }
+                  ),
+                  FlatButton(
+                    color: Colors.blue,
+                    child: Text("zoom x8", style: TextStyle(color: Colors.white)),
+                    onPressed: () => zoomNotifier.value = 1
+                  ),
+                  FlatButton(
+                    color: Colors.blue,
+                    child: Text("zoom x2", style: TextStyle(color: Colors.white)),
+                    onPressed: () => zoomNotifier.value = 0.1
+                  ),
+                  FlatButton(
+                    color: Colors.blue,
+                    child: Text("zoom x1", style: TextStyle(color: Colors.white)),
+                    onPressed: () => zoomNotifier.value = 0
+                  ),
+                  FlatButton(
+                    color: Colors.blue[200],
+                    child: Text("switch sensor", style: TextStyle(color: Colors.white)),
+                    onPressed: () => sensor.value == Sensors.BACK
                       ? sensor.value = Sensors.FRONT
-                      : sensor.value = Sensors.BACK),
-            ],
-          ),
+                      : sensor.value = Sensors.BACK
+                  ),
+                ],
+              ),
+            )
+          ],
         )
-      ],
-    ));
+      );
   }
 
   Widget buildFullscreenCamera() {
     return Positioned(
-<<<<<<< HEAD
-=======
             top: 0,
             left: 0,
             bottom: 0,
@@ -163,6 +159,10 @@
                 sensor: sensor,
                 switchFlashMode: switchFlash,
                 zoom: zoomNotifier,
+                onOrientationChanged: (CameraOrientations orientation) {
+                  // TODO: Orientation change here
+                  print(orientation);
+                },
               ),
             )
           );
@@ -170,22 +170,10 @@
 
   Widget buildSizedScreenCamera() {
     return Positioned(
->>>>>>> a5697ac3
       top: 0,
       left: 0,
       bottom: 0,
       right: 0,
-<<<<<<< HEAD
-      child: CameraAwesome(
-        sensor: sensor,
-        switchFlashMode: switchFlash,
-        zoom: zoomNotifier,
-        onOrientationChanged: (CameraOrientations orientation) {
-          // TODO: Orientation change here
-          print(orientation);
-        },
-      ),
-=======
       child: Container(
         color: Colors.black,
         child: Center(
@@ -201,28 +189,6 @@
           ),
         ),
       )
->>>>>>> a5697ac3
     );
   }
-
-  Widget buildSizedScreenCamera() {
-    return Positioned(
-        top: 0,
-        left: 0,
-        bottom: 0,
-        right: 0,
-        child: Container(
-          color: Colors.black,
-          child: Center(
-            child: FractionallySizedBox(
-              heightFactor: 0.6,
-              child: CameraAwesome(
-                sensor: sensor,
-                switchFlashMode: switchFlash,
-                zoom: zoomNotifier,
-              ),
-            ),
-          ),
-        ));
-  }
 }