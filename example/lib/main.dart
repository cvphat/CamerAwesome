--- conflicted
+++ resolved
@@ -65,7 +65,6 @@
   @override
   void initState() {
     super.initState();
-<<<<<<< HEAD
     _iconsAnimationController = AnimationController(
       vsync: this,
       duration: Duration(milliseconds: 300),
@@ -94,13 +93,11 @@
     photoSize.addListener(() {
       setState(() {});
     });
-=======
   }
 
   @override
   void didChangeDependencies() {
     super.didChangeDependencies();
->>>>>>> 8a2f3dfc
   }
 
   @override
@@ -112,7 +109,6 @@
 
   @override
   Widget build(BuildContext context) {
-<<<<<<< HEAD
     Alignment alignment;
     bool mirror;
     switch (_orientation.value) {
@@ -130,12 +126,9 @@
         break;
     }
 
-=======
     photoSize.addListener(() {
-      if(mounted)
-        setState(() {});
+      if (mounted) setState(() {});
     });
->>>>>>> 8a2f3dfc
     return Scaffold(
         body: Stack(
       fit: StackFit.expand,
@@ -341,29 +334,34 @@
               ),
             ],
           ),
-          Row(
-            mainAxisAlignment: MainAxisAlignment.spaceBetween,
-            children: <Widget>[
-              IconButton(
-                icon: Icon(
-                    fullscreen ? Icons.fullscreen_exit : Icons.fullscreen,
-                    color: Colors.white),
-                onPressed: () => setState(() => fullscreen = !fullscreen),
-              ),
-              if (photoSize.value != null)
-                FlatButton(
-                  color: Colors.transparent,
-                  child: Text(
+          Padding(
+            padding: const EdgeInsets.symmetric(horizontal: 15.0),
+            child: Row(
+              mainAxisAlignment: MainAxisAlignment.spaceBetween,
+              children: <Widget>[
+                IconButton(
+                  icon: Icon(
+                      fullscreen ? Icons.fullscreen_exit : Icons.fullscreen,
+                      color: Colors.white),
+                  onPressed: () => setState(() => fullscreen = !fullscreen),
+                ),
+                if (photoSize.value != null)
+                  Text(
                     'res: ${photoSize.value.width.toInt()} / ${photoSize.value.height.toInt()}',
                     style: TextStyle(color: Colors.white),
                   ),
-                  onPressed: () => setState(() => fullscreen = !fullscreen),
-                ),
-            ],
+              ],
+            ),
           ),
         ],
       ),
     );
+  }
+
+  _onOrientationChange(CameraOrientations newOrientation) {
+    _orientation.value = newOrientation;
+    _previewDismissTimer.cancel();
+    _previewAnimationController.reverse();
   }
 
   Widget buildFullscreenCamera() {
@@ -382,9 +380,7 @@
             sensor: sensor,
             switchFlashMode: switchFlash,
             zoom: zoomNotifier,
-            onOrientationChanged: (CameraOrientations orientation) {
-              setState(() {});
-            },
+            onOrientationChanged: _onOrientationChange,
           ),
         ));
   }
@@ -411,12 +407,7 @@
                 fitted: true,
                 switchFlashMode: switchFlash,
                 zoom: zoomNotifier,
-                onOrientationChanged: (CameraOrientations newOrientation) {
-                  _orientation.value = newOrientation;
-                  _previewDismissTimer.cancel();
-                  _previewAnimationController.reverse();
-                  // setState(() {});
-                },
+                onOrientationChanged: _onOrientationChange,
               ),
             ),
           ),
