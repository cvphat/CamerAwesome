import 'dart:io';
import 'dart:math';

import 'package:flutter/material.dart';
import 'dart:async';

import 'package:flutter/services.dart';
import 'package:path_provider/path_provider.dart';
import 'package:camerawesome/camerawesome.dart';

void main() {
  runApp(MaterialApp(
    home: MyApp(),
  ));
}

class MyApp extends StatefulWidget {
  @override
  _MyAppState createState() => _MyAppState();
}

class _MyAppState extends State<MyApp> {

  List<CameraSize> camerasSizes;

  CameraSize bestSize;

  bool _hasInit;

  double scale;

  double bestSizeRatio;

  String _lastPhotoPath;

  @override
  void initState() {
    super.initState();
    WidgetsBinding.instance.addPostFrameCallback((_) => initPlatformState());
  }

  // Platform messages are asynchronous, so we initialize in an async method.
  Future<void> initPlatformState() async {
    String platformVersion;
    try {
      print("--------------------------");
      var hasInit = await Camerawesome.init(Sensors.BACK);
      print("hasInit $hasInit");
      camerasSizes = await Camerawesome.getSizes();
      _selectBestSize();
//      camerasSizes.forEach((element) => print("   ...${element.width} / ${element.height}"));
      await Camerawesome.setPreviewSize(bestSize.width, bestSize.height);
      await Camerawesome.setPhotoSize(bestSize.width, bestSize.height);
//      await Camerawesome.setPreviewSize(
//        MediaQuery.of(context).size.width.toInt(),
//        MediaQuery.of(context).size.height.toInt());
      await Camerawesome.start();
      setState(() {
        _hasInit = true;
      });
    } on PlatformException catch(e) {
      platformVersion = 'Failed to init Camerawesome. ';
      print("error: " + e.toString());
    }
  }

  Future<void> checkPermissions() async {
    try {
      var missingPermissions = await Camerawesome.checkAndroidPermissions();
      if (missingPermissions != null && missingPermissions.length > 0) {
        await Camerawesome.requestPermissions();
      }
    } catch (e) {
      print("failed to check permissions here...");
      print(e);
    }
  }

  @override
  Widget build(BuildContext context) {
    checkPermissions();
    return Scaffold(
<<<<<<< HEAD
        body: Stack(
          children: <Widget>[
            if(_hasInit != null)
              Positioned(
                child: FutureBuilder(
                  future: Camerawesome.getPreviewTexture(),
                  builder: (context, snapshot) {
                    if(!snapshot.hasData)
                      return Container();
                    return Container(
                      color: Colors.black,
                      child: Transform.scale(
                        scale: scale,
                        child: Center(
                          child: AspectRatio(
                            aspectRatio: bestSizeRatio,
                            child: Container(
                              child: SizedBox(
                                height: bestSize.height.toDouble(),
                                width: bestSize.width.toDouble(),
                                child: Texture(textureId: snapshot.data)
=======
        body: OrientationBuilder(
          builder: (context, orientation) {
            // recalculate for rotation handled here
            final size = MediaQuery.of(context).size;
            bestSizeRatio = bestSize.height / bestSize.width;
            scale = bestSizeRatio / size.aspectRatio;
            if (bestSizeRatio < size.aspectRatio) {
              scale = 1 / scale;
            }
            return Stack(
            children: <Widget>[
              if(_hasInit != null)
                Positioned(
                  child: FutureBuilder(
                    future: Camerawesome.getPreviewTexture(),
                    builder: (context, snapshot) {
                      if(!snapshot.hasData)
                        return Container();
                      return Transform.rotate(
                        angle: orientation == Orientation.portrait ? 0 : -pi/2,
                        child: Container(
                          color: Colors.black,
                          child: Transform.scale(
                            scale: scale,
                            child: Center(
                              child: AspectRatio(
                                aspectRatio: bestSizeRatio,
                                child: SizedBox(
                                  height: orientation == Orientation.portrait ? bestSize.height.toDouble() : bestSize.width.toDouble(),
                                  width: orientation == Orientation.portrait ? bestSize.width.toDouble() : bestSize.width.toDouble(),
//                                  height: orientation == Orientation.portrait ? MediaQuery.of(context).size.height : MediaQuery.of(context).size.width,
//                                  width: orientation == Orientation.portrait ? MediaQuery.of(context).size.width : MediaQuery.of(context).size.height,
                                  child: Texture(textureId: snapshot.data)
                                ),
>>>>>>> edd582a4
                              ),
                            ),
                          ),
                        ),
                      );
                    },
                  ),
                ),
              if(_lastPhotoPath != null)
                Positioned(
                  bottom: 52,
                  left: 32,
                  child: Image.file(new File(_lastPhotoPath), width: 128),
                ),
              Positioned(
                bottom: 0,
                left: 0,
                right: 0,
                child: FlatButton(
                  color: Colors.blue,
                  child: Text("take photo"),
                  onPressed: () async {
                    final Directory extDir = await getTemporaryDirectory();
                    var testDir = await Directory('${extDir.path}/test').create(recursive: true);
                    final String filePath = '${testDir.path}/${DateTime.now().millisecondsSinceEpoch}.jpg';
                    await Camerawesome.takePhoto(bestSize.width, bestSize.height, filePath);
                    setState(() {
                      _lastPhotoPath = filePath;
                    });
                    print("----------------------------------");
                    print("TAKE PHOTO CALLED");
                    print("==> hastakePhoto : ${await File(filePath).exists()}");
                    print("----------------------------------");
                  }
                ),
              )
            ],
          );
          },
        )
      );
  }

  _selectBestSize() {
    int screenWidth = MediaQuery.of(context).size.width.toInt();
    int screenHeight = MediaQuery.of(context).size.height.toInt();
    double screenRatio = screenWidth / screenHeight;

    camerasSizes.sort((a,b) => a.width > b.width ? -1 : 1);
    camerasSizes.forEach((element) {print("- ${element.width}/${element.height}");});
    bestSize = camerasSizes.first;
    // TODO select by ratio
    // TODO or use predefined from Android
    print("----------------------------------");
    print("screen screenWidth: $screenWidth");
    print("screen screenHeight: $screenHeight");
    print("screen ratio: $screenRatio");
    print("bestSize: ${bestSize.width}/${bestSize.height} => ${bestSize.width / bestSize.height}");
    print("----------------------------------");

    final size = MediaQuery.of(context).size;
    bestSizeRatio = bestSize.height / bestSize.width;
    scale = bestSizeRatio / size.aspectRatio;
    if (bestSizeRatio < size.aspectRatio) {
      scale = 1 / scale;
    }
    print("rescaling : $scale");
  }

}<|MERGE_RESOLUTION|>--- conflicted
+++ resolved
@@ -80,29 +80,6 @@
   Widget build(BuildContext context) {
     checkPermissions();
     return Scaffold(
-<<<<<<< HEAD
-        body: Stack(
-          children: <Widget>[
-            if(_hasInit != null)
-              Positioned(
-                child: FutureBuilder(
-                  future: Camerawesome.getPreviewTexture(),
-                  builder: (context, snapshot) {
-                    if(!snapshot.hasData)
-                      return Container();
-                    return Container(
-                      color: Colors.black,
-                      child: Transform.scale(
-                        scale: scale,
-                        child: Center(
-                          child: AspectRatio(
-                            aspectRatio: bestSizeRatio,
-                            child: Container(
-                              child: SizedBox(
-                                height: bestSize.height.toDouble(),
-                                width: bestSize.width.toDouble(),
-                                child: Texture(textureId: snapshot.data)
-=======
         body: OrientationBuilder(
           builder: (context, orientation) {
             // recalculate for rotation handled here
@@ -137,7 +114,6 @@
 //                                  width: orientation == Orientation.portrait ? MediaQuery.of(context).size.width : MediaQuery.of(context).size.height,
                                   child: Texture(textureId: snapshot.data)
                                 ),
->>>>>>> edd582a4
                               ),
                             ),
                           ),
