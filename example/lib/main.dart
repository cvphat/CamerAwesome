--- conflicted
+++ resolved
@@ -1,345 +1,141 @@
 import 'dart:io';
 import 'dart:math';
+import 'package:camerawesome/camerawesome_plugin.dart';
+import 'package:flutter/material.dart';
 
-import 'package:flutter/material.dart';
-import 'dart:async';
+/// Used to set a permission result callback
+typedef OnPermissionsResult = void Function(bool result);
 
-import 'package:flutter/services.dart';
-import 'package:path_provider/path_provider.dart';
-import 'package:camerawesome/camerawesome_plugin.dart';
+/// used by [OnAvailableSizes]
+typedef SelectSize = List<Size> Function();
 
-void main() {
-  runApp(MaterialApp(
-    home: MyApp(),
-  ));
+/// used to send all avaialable side to the dart side and let user choose one
+typedef OnAvailableSizes = List<Size> Function(SelectSize selectSize);
+
+
+/// -------------------------------------------------
+/// CameraAwesome preview Widget
+/// -------------------------------------------------
+class CameraAwesome extends StatefulWidget {
+
+  final bool testMode;
+
+  /// choose between [BACK] and [FRONT]
+  final Sensors sensor;
+
+  /// implement this to have a callback after CameraAwesome asked for permissions
+  final OnPermissionsResult onPermissionsResult;
+
+  /// implement this to select a size from device available size list
+  final OnAvailableSizes selectSize;
+
+  CameraAwesome({this.testMode = false, this.selectSize, this.onPermissionsResult, this.sensor = Sensors.BACK});
+
+  @override
+  _CameraAwesomeState createState() => _CameraAwesomeState();
 }
 
-class MyApp extends StatefulWidget {
-  @override
-  _MyAppState createState() => _MyAppState();
-}
+class _CameraAwesomeState extends State<CameraAwesome> {
 
-class _MyAppState extends State<MyApp> {
-  List<CameraSize> camerasSizes;
+  List<CameraSize> camerasAvailableSizes;
 
-  CameraSize bestSize;
+  CameraSize selectedSize;
 
-  bool _hasInit;
-
-  double scale;
-
-  double bestSizeRatio;
-
-  String _lastPhotoPath;
-
-<<<<<<< HEAD
-  Flashs _currentFlashMode = Flashs.AUTO;
-=======
-  bool focus = false;
-
-  bool flashAuto = false;
->>>>>>> 3bbaa5e7
+  bool hasPermissions = false;
 
   @override
   void initState() {
     super.initState();
-<<<<<<< HEAD
-    WidgetsBinding.instance.addPostFrameCallback((_) => initPlatformState());
+    initPlatformState();
   }
 
-  // Platform messages are asynchronous, so we initialize in an async method.
-  Future<void> initPlatformState() async {
-    String platformVersion;
-    try {
-      print("--------------------------");
-      var hasInit = await Camerawesome.init(Sensors.BACK);
-      print("hasInit $hasInit");
-      camerasSizes = await Camerawesome.getSizes();
-      _selectBestSize();
-//      camerasSizes.forEach((element) => print("   ...${element.width} / ${element.height}"));
-      await Camerawesome.setPreviewSize(bestSize.width, bestSize.height);
-      await Camerawesome.setPhotoSize(bestSize.width, bestSize.height);
-//      await Camerawesome.setPreviewSize(
-//        MediaQuery.of(context).size.width.toInt(),
-//        MediaQuery.of(context).size.height.toInt());
-      await Camerawesome.start();
-      setState(() {
-        _hasInit = true;
-      });
-    } on PlatformException catch (e) {
-      platformVersion = 'Failed to init Camerawesome. ';
-      print("error: " + e.toString());
+  initPlatformState() async {
+    hasPermissions = await CamerawesomePlugin.checkPermissions();
+    if(widget.onPermissionsResult != null) {
+      widget.onPermissionsResult(hasPermissions);
     }
-  }
-
-  Future<void> checkPermissions() async {
-    try {
-      var missingPermissions = await Camerawesome.checkAndroidPermissions();
-      if (missingPermissions != null && missingPermissions.length > 0) {
-        await Camerawesome.requestPermissions();
-      }
-    } catch (e) {
-      print("failed to check permissions here...");
-      print(e);
-    }
-=======
->>>>>>> 3bbaa5e7
+    await CamerawesomePlugin.init(widget.sensor);
+    camerasAvailableSizes = await CamerawesomePlugin.getSizes();
+    selectedSize = camerasAvailableSizes[0];
+    await CamerawesomePlugin.setPreviewSize(selectedSize.width, selectedSize.height);
+    await CamerawesomePlugin.setPhotoSize(selectedSize.width, selectedSize.height);
+    // TODO on photoSize available
+    await CamerawesomePlugin.setPhotoParams(autoflash: true, autoExposure: false, autoFocus: true);
+    await CamerawesomePlugin.start();
+    // TODO call on started listener
+    setState(() {});
   }
 
   @override
   Widget build(BuildContext context) {
-<<<<<<< HEAD
-    checkPermissions();
-    return Scaffold(body: OrientationBuilder(
-      builder: (context, orientation) {
-        // recalculate for rotation handled here
-        final size = MediaQuery.of(context).size;
-        bestSizeRatio = bestSize.height / bestSize.width;
-        scale = bestSizeRatio / size.aspectRatio;
-        if (bestSizeRatio < size.aspectRatio) {
-          scale = 1 / scale;
-        }
-        return Stack(
-          children: <Widget>[
-            if (_hasInit != null)
-              Positioned(
-                child: FutureBuilder(
-                  future: Camerawesome.getPreviewTexture(),
-                  builder: (context, snapshot) {
-                    if (!snapshot.hasData) return Container();
-                    return Transform.rotate(
-                      angle: orientation == Orientation.portrait ? 0 : -pi / 2,
-                      child: Container(
-                        color: Colors.black,
-                        child: Transform.scale(
-                          scale: scale,
-                          child: Center(
-                            child: AspectRatio(
-                              aspectRatio: bestSizeRatio,
-                              child: SizedBox(
-                                  height: orientation == Orientation.portrait
-                                      ? bestSize.height.toDouble()
-                                      : bestSize.width.toDouble(),
-                                  width: orientation == Orientation.portrait
-                                      ? bestSize.width.toDouble()
-                                      : bestSize.width.toDouble(),
-//                                  height: orientation == Orientation.portrait ? MediaQuery.of(context).size.height : MediaQuery.of(context).size.width,
-//                                  width: orientation == Orientation.portrait ? MediaQuery.of(context).size.width : MediaQuery.of(context).size.height,
-                                  child: Texture(textureId: snapshot.data)),
-                            ),
-                          ),
-                        ),
-                      ),
-                    );
-                  },
-=======
-    return Scaffold(
-        body: OrientationBuilder(
-          builder: (context, orientation) {
-            // recalculate for rotation handled here
-            if(bestSize != null) {
-              final size = MediaQuery.of(context).size;
-              bestSizeRatio = bestSize.height / bestSize.width;
-              scale = bestSizeRatio / size.aspectRatio;
-              if (bestSizeRatio < size.aspectRatio) {
-                scale = 1 / scale;
-              }
-            }
-            return Stack(
-            children: <Widget>[
-              CameraAwesome(),
-              if(_lastPhotoPath != null)
-                Positioned(
-                  bottom: 52,
-                  left: 32,
-                  child: Image.file(new File(_lastPhotoPath), width: 128),
->>>>>>> 3bbaa5e7
+    return FutureBuilder(
+      future: CamerawesomePlugin.getPreviewTexture(),
+      builder: (context, snapshot) {
+        if(!hasPermissions)
+          return Container();
+        if(!snapshot.hasData || !hasInit)
+          return Center(child: CircularProgressIndicator());
+        return _CameraPreviewWidget(
+          scale: 1,
+          ratio: selectedSize.height / selectedSize.width,
+          size: Size(selectedSize.width.toDouble(), selectedSize.height.toDouble()),
+          textureId: snapshot.data,
+        );
+      }
+    );
+  }
+
+  bool get hasInit => selectedSize != null
+    && camerasAvailableSizes != null
+    && camerasAvailableSizes.length > 0;
+}
+
+///
+class _CameraPreviewWidget extends StatelessWidget {
+
+  double scale;
+
+  double ratio;
+
+  Size size;
+
+  int textureId;
+
+  bool testMode;
+
+  _CameraPreviewWidget(
+      {this.scale,
+      this.ratio,
+      this.size,
+      this.textureId,
+      this.testMode = false});
+
+  @override
+  Widget build(BuildContext context) {
+    return OrientationBuilder(
+        builder: (context, orientation) => Transform.rotate(
+              angle: orientation == Orientation.portrait ? 0 : -pi / 2,
+              child: Container(
+                color: Colors.black,
+                child: Transform.scale(
+                  scale: scale,
+                  child: Center(
+                    child: AspectRatio(
+                      aspectRatio: ratio,
+                      child: SizedBox(
+                          height: orientation == Orientation.portrait
+                              ? size.height
+                              : size.width,
+                          width: orientation == Orientation.portrait
+                              ? size.width
+                              : size.height,
+                          child: testMode
+                              ? Container()
+                              : Texture(textureId: textureId)),
+                    ),
+                  ),
                 ),
               ),
-            if (_lastPhotoPath != null)
-              Positioned(
-<<<<<<< HEAD
-                bottom: 52,
-                left: 32,
-                child: Image.file(new File(_lastPhotoPath), width: 128),
-              ),
-            Positioned(
-              bottom: 0,
-              left: 0,
-              right: 0,
-              child: Column(
-                mainAxisSize: MainAxisSize.max,
-                children: <Widget>[
-                  FlatButton(
-                      color: Colors.blue,
-                      child: Text("take photo"),
-                      onPressed: () async {
-                        final Directory extDir = await getTemporaryDirectory();
-                        var testDir = await Directory('${extDir.path}/test')
-                            .create(recursive: true);
-                        final String filePath =
-                            '${testDir.path}/${DateTime.now().millisecondsSinceEpoch}.jpg';
-                        await Camerawesome.takePhoto(
-                            bestSize.width, bestSize.height, filePath);
-                        setState(() {
-                          _lastPhotoPath = filePath;
-                        });
-                        print("----------------------------------");
-                        print("TAKE PHOTO CALLED");
-                        print(
-                            "==> hastakePhoto : ${await File(filePath).exists()}");
-                        print("----------------------------------");
-                      }),
-                  FlatButton(
-                    color: Colors.blue,
-                    child: Text("focus please"),
-                    onPressed: () async {
-                      await Camerawesome.focus();
-                      print("----------------------------------");
-                      print("FOCUS CALLED");
-                      print("----------------------------------");
-                    },
-                  ),
-                  FlatButton(
-                    color: Colors.blue,
-                    child: Text(_displayFlashMode()),
-                    onPressed: () async {
-                      Flashs flashModeToSet;
-                      switch (_currentFlashMode) {
-                        case Flashs.NONE:
-                          flashModeToSet = Flashs.AUTO;
-                          break;
-                        case Flashs.AUTO:
-                          flashModeToSet = Flashs.ALWAYS;
-                          break;
-                        case Flashs.ALWAYS:
-                          flashModeToSet = Flashs.NONE;
-                          break;
-                        default:
-                          flashModeToSet = Flashs.NONE;
-                      }
-
-                      await Camerawesome.setFlashMode(flashModeToSet);
-
-                      setState(() {
-                        _currentFlashMode = flashModeToSet;
-                      });
-                      print("----------------------------------");
-                      print("FLASH MODE CALLED");
-                      print("----------------------------------");
-                    },
-                  ),
-                ],
-              ),
-            )
-          ],
-        );
-      },
-    ));
-  }
-
-  _displayFlashMode() {
-    String flashMode;
-    switch (_currentFlashMode) {
-      case Flashs.NONE:
-        flashMode = 'Auto';
-        break;
-      case Flashs.AUTO:
-        flashMode = 'Always';
-        break;
-      case Flashs.ALWAYS:
-        flashMode = 'None';
-        break;
-      default:
-        flashMode = 'None';
-    }
-
-    return flashMode;
-=======
-                bottom: -5,
-                left: 0,
-                right: 0,
-                child: FlatButton(
-                  color: Colors.blue,
-                  child: Text("take photo", style: TextStyle(color: Colors.white),),
-                  onPressed: () async {
-                    final Directory extDir = await getTemporaryDirectory();
-                    var testDir = await Directory('${extDir.path}/test').create(recursive: true);
-                    final String filePath = '${testDir.path}/${DateTime.now().millisecondsSinceEpoch}.jpg';
-                    await CamerawesomePlugin.takePhoto(bestSize.width, bestSize.height, filePath);
-                    setState(() {
-                      _lastPhotoPath = filePath;
-                    });
-                    print("----------------------------------");
-                    print("TAKE PHOTO CALLED");
-                    print("==> hastakePhoto : ${await File(filePath).exists()}");
-                    print("----------------------------------");
-                  }
-                ),
-              ),
-              Positioned(
-                bottom: 100,
-                right: 32,
-                child: Column(
-                  children: <Widget>[
-                    FlatButton(
-                      color: Colors.blue,
-                      child: Text("focus", style: TextStyle(color: Colors.white)),
-                      onPressed: () async {
-                        this.focus = !focus;
-                        await CamerawesomePlugin.startAutoFocus();
-                      }
-                    ),
-                    FlatButton(
-                      color: Colors.blue,
-                      child: Text("flash auto", style: TextStyle(color: Colors.white)),
-                      onPressed: () async {
-                        this.flashAuto = !flashAuto;
-                        await CamerawesomePlugin.setPhotoParams(autoflash: flashAuto);
-                      }
-                    ),
-                  ],
-                ),
-              )
-            ],
-          );
-          },
-        )
-      );
->>>>>>> 3bbaa5e7
-  }
-
-  _selectBestSize() {
-    int screenWidth = MediaQuery.of(context).size.width.toInt();
-    int screenHeight = MediaQuery.of(context).size.height.toInt();
-    double screenRatio = screenWidth / screenHeight;
-
-<<<<<<< HEAD
-    camerasSizes.sort((a, b) => a.width > b.width ? -1 : 1);
-    camerasSizes.forEach((element) {
-      print("- ${element.width}/${element.height}");
-    });
-=======
-    camerasSizes.sort((a,b) => a.width > b.width ? -1 : 1);
-//    camerasSizes.forEach((element) {print("- ${element.width}/${element.height}");});
->>>>>>> 3bbaa5e7
-    bestSize = camerasSizes.first;
-    // TODO select by ratio
-    // TODO or use predefined from Android
-    print("----------------------------------");
-    print("screen screenWidth: $screenWidth");
-    print("screen screenHeight: $screenHeight");
-    print("screen ratio: $screenRatio");
-    print(
-        "bestSize: ${bestSize.width}/${bestSize.height} => ${bestSize.width / bestSize.height}");
-    print("----------------------------------");
-
-    final size = MediaQuery.of(context).size;
-    bestSizeRatio = bestSize.height / bestSize.width;
-    scale = bestSizeRatio / size.aspectRatio;
-    if (bestSizeRatio < size.aspectRatio) {
-      scale = 1 / scale;
-    }
-    print("rescaling : $scale");
+            ));
   }
 }