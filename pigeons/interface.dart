import 'package:pigeon/pigeon.dart';

class PreviewSize {
  final double width;
  final double height;

  const PreviewSize(this.width, this.height);
}

class PreviewData {
  double? textureId;
  PreviewSize? size;
}

class ExifPreferences {
  bool saveGPSLocation;

  ExifPreferences({required this.saveGPSLocation});
}

class VideoOptions {
  String fileType;
  String codec;

  // TODO might add the framerate as well https://stackoverflow.com/questions/57485050/how-to-increase-frame-rate-with-android-camerax-imageanalysis
  // TODO Add video quality

  VideoOptions({
    required this.fileType,
    required this.codec,
  });
}

enum PigeonSensorType {
  /// A built-in wide-angle camera.
  ///
  /// The wide angle sensor is the default sensor for iOS
  wideAngle,

  /// A built-in camera with a shorter focal length than that of the wide-angle camera.
  ultraWideAngle,

  /// A built-in camera device with a longer focal length than the wide-angle camera.
  telephoto,

  /// A device that consists of two cameras, one Infrared and one YUV.
  ///
  /// iOS only
  trueDepth,
  unknown;

  // SensorType get defaultSensorType => SensorType.wideAngle;
  // SensorType defaultSensorType() => SensorType.wideAngle;
}

class PigeonSensorTypeDevice {
  final PigeonSensorType sensorType;

  /// A localized device name for display in the user interface.
  final String name;

  /// The current exposure ISO value.
  final double iso;

  /// A Boolean value that indicates whether the flash is currently available for use.
  final bool flashAvailable;

  /// An identifier that uniquely identifies the device.
  final String uid;

  PigeonSensorTypeDevice({
    required this.sensorType,
    required this.name,
    required this.iso,
    required this.flashAvailable,
    required this.uid,
  });
}

// TODO: instead of storing SensorTypeDevice values,
// this would be useful when CameraX will support multiple sensors.
// store them in a list of SensorTypeDevice.
// ex:
// List<SensorTypeDevice> wideAngle;
// List<SensorTypeDevice> ultraWideAngle;

class PigeonSensorDeviceData {
  /// A built-in wide-angle camera.
  ///
  /// The wide angle sensor is the default sensor for iOS
  PigeonSensorTypeDevice? wideAngle;

  /// A built-in camera with a shorter focal length than that of the wide-angle camera.
  PigeonSensorTypeDevice? ultraWideAngle;

  /// A built-in camera device with a longer focal length than the wide-angle camera.
  PigeonSensorTypeDevice? telephoto;

  /// A device that consists of two cameras, one Infrared and one YUV.
  ///
  /// iOS only
  PigeonSensorTypeDevice? trueDepth;

  PigeonSensorDeviceData({
    this.wideAngle,
    this.ultraWideAngle,
    this.telephoto,
    this.trueDepth,
  });

// int get availableBackSensors => [
//       wideAngle,
//       ultraWideAngle,
//       telephoto,
//     ].where((element) => element != null).length;

// int get availableFrontSensors => [
//       trueDepth,
//     ].where((element) => element != null).length;
<<<<<<< HEAD
}

enum CamerAwesomePermission {
  storage,
  camera,
  location,
  // ignore: constant_identifier_names
  record_audio,
=======
>>>>>>> e802cd61
}

@HostApi()
abstract class CameraInterface {
  @async
  bool setupCamera(
    String sensor,
    String aspectRatio,
    double zoom,
    String flashMode,
    String captureMode,
    bool enableImageStream,
    ExifPreferences exifPreferences,
  );

  List<String> checkPermissions();

  /// Returns given [CamerAwesomePermission] list (as String). Location permission might be
  /// refused but the app should still be able to run.
  @async
  List<String> requestPermissions(bool saveGpsLocation);

  int getPreviewTextureId();

  // TODO async with void return type seems to not work (channel-error)
  @async
  bool takePhoto(String path);

  @async
  void recordVideo(String path, VideoOptions? options);

  void pauseVideoRecording();

  void resumeVideoRecording();

  void receivedImageFromStream();

  @async
  bool stopRecordingVideo();

  List<PigeonSensorTypeDevice> getFrontSensors();

  List<PigeonSensorTypeDevice> getBackSensors();

  bool start();

  bool stop();

  void setFlashMode(String mode);

  void handleAutoFocus();

  void focusOnPoint(PreviewSize previewSize, double x, double y);

  void setZoom(double zoom);

  void setSensor(String sensor, String? deviceId);

  void setCorrection(double brightness);

  double getMaxZoom();

  void setCaptureMode(String mode);

  @async
  bool setRecordingAudioMode(bool enableAudio);

  List<PreviewSize> availableSizes();

  void refresh();

  PreviewSize? getEffectivPreviewSize();

  void setPhotoSize(PreviewSize size);

  void setPreviewSize(PreviewSize size);

  void setAspectRatio(String aspectRatio);

  void setupImageAnalysisStream(
    String format,
    int width,
    double? maxFramesPerSecond,
    bool autoStart,
  );

<<<<<<< HEAD
  @async
  bool setExifPreferences(ExifPreferences exifPreferences);
=======
  void setExifPreferences(ExifPreferences exifPreferences);

  void startAnalysis();

  void stopAnalysis();
>>>>>>> e802cd61
}<|MERGE_RESOLUTION|>--- conflicted
+++ resolved
@@ -117,7 +117,6 @@
 // int get availableFrontSensors => [
 //       trueDepth,
 //     ].where((element) => element != null).length;
-<<<<<<< HEAD
 }
 
 enum CamerAwesomePermission {
@@ -126,8 +125,6 @@
   location,
   // ignore: constant_identifier_names
   record_audio,
-=======
->>>>>>> e802cd61
 }
 
 @HostApi()
@@ -214,14 +211,10 @@
     bool autoStart,
   );
 
-<<<<<<< HEAD
   @async
   bool setExifPreferences(ExifPreferences exifPreferences);
-=======
-  void setExifPreferences(ExifPreferences exifPreferences);
 
   void startAnalysis();
 
   void stopAnalysis();
->>>>>>> e802cd61
 }