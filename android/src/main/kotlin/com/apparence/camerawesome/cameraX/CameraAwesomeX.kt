package com.apparence.camerawesome.cameraX

import android.Manifest
import android.annotation.SuppressLint
import android.app.Activity
import android.content.pm.PackageManager
import android.location.Location
import android.os.CountDownTimer
import android.os.Handler
import android.os.Looper
import android.util.Log
import android.util.Rational
import android.util.Size
import androidx.camera.core.*
import androidx.camera.lifecycle.ProcessCameraProvider
import androidx.camera.video.FileOutputOptions
import androidx.camera.video.VideoRecordEvent
import androidx.core.app.ActivityCompat
import androidx.core.content.ContextCompat
import androidx.core.util.Consumer
import com.apparence.camerawesome.*
import com.apparence.camerawesome.models.FlashMode
import com.apparence.camerawesome.sensors.CameraSensor
import com.apparence.camerawesome.sensors.SensorOrientationListener
import com.google.android.gms.location.FusedLocationProviderClient
import com.google.android.gms.location.LocationServices
import com.google.android.gms.location.Priority
import com.google.android.gms.tasks.CancellationTokenSource
import io.flutter.embedding.engine.plugins.FlutterPlugin
import io.flutter.embedding.engine.plugins.FlutterPlugin.FlutterPluginBinding
import io.flutter.embedding.engine.plugins.activity.ActivityAware
import io.flutter.embedding.engine.plugins.activity.ActivityPluginBinding
import io.flutter.plugin.common.EventChannel
import io.flutter.view.TextureRegistry
import io.reactivex.rxjava3.disposables.Disposable
import io.reactivex.rxjava3.subjects.BehaviorSubject
import kotlinx.coroutines.CoroutineScope
import kotlinx.coroutines.Dispatchers
import kotlinx.coroutines.launch
import java.io.File
import java.util.concurrent.TimeUnit
import kotlin.math.roundToInt

enum class CaptureModes {
    PHOTO, VIDEO,
}

class CameraAwesomeX : CameraInterface, FlutterPlugin, ActivityAware {
    private var binding: FlutterPluginBinding? = null
    private var textureRegistry: TextureRegistry? = null
    private var textureEntry: TextureRegistry.SurfaceTextureEntry? = null
    private var activity: Activity? = null
    private lateinit var imageStreamChannel: EventChannel
    private lateinit var orientationStreamChannel: EventChannel
    private var orientationStreamListener: OrientationStreamListener? = null
    private val sensorOrientationListener: SensorOrientationListener = SensorOrientationListener()

    private lateinit var cameraState: CameraXState
    private val cameraPermissions = CameraPermissions()
    private lateinit var fusedLocationClient: FusedLocationProviderClient
    private var exifPreferences = ExifPreferences(false)
    private var cancellationTokenSource = CancellationTokenSource()
    private var lastRecordedVideo: BehaviorSubject<Boolean>? = null
    private var lastRecordedVideoSubscription: Disposable? = null


    @SuppressLint("RestrictedApi")
    override fun setupCamera(
        sensor: String,
        aspectRatio: String,
        zoom: Double,
        flashMode: String,
        captureMode: String,
        enableImageStream: Boolean,
        exifPreferences: ExifPreferences,
        callback: (Boolean) -> Unit,
    ) {
        val future = ProcessCameraProvider.getInstance(
            activity!!
        )
        val cameraProvider = future.get()
        textureEntry = textureRegistry!!.createSurfaceTexture()

        val cameraSelector =
            if (CameraSensor.valueOf(sensor) == CameraSensor.BACK) CameraSelector.DEFAULT_BACK_CAMERA else CameraSelector.DEFAULT_FRONT_CAMERA

        Log.d("WXCVBN", "setupCamera - enableImageStream = $enableImageStream")
        cameraState = CameraXState(textureRegistry!!,
            textureEntry!!,
            cameraProvider = cameraProvider,
            cameraSelector = cameraSelector,
            currentCaptureMode = CaptureModes.valueOf(captureMode),
            enableImageStream = enableImageStream,
            onStreamReady = { state -> state.updateLifecycle(activity!!) }).apply {
            this.updateAspectRatio(aspectRatio)
            this.flashMode = FlashMode.valueOf(flashMode)
        }
        this.exifPreferences = exifPreferences
        orientationStreamListener =
            OrientationStreamListener(activity!!, listOf(sensorOrientationListener, cameraState))
        imageStreamChannel.setStreamHandler(cameraState)
        cameraState.updateLifecycle(activity!!)
        // Zoom should be set after updateLifeCycle
        if (zoom > 0) {
            // TODO Find a better way to set initial zoom than using a postDelayed
            Handler(Looper.getMainLooper()).postDelayed({
                cameraState.previewCamera!!.cameraControl.setLinearZoom(zoom.toFloat())
            }, 200)
        }

        callback(true)
    }

    override fun checkPermissions(): List<String> {
        throw Exception("Not implemented on Android")
    }

    override fun setupImageAnalysisStream(
        format: String,
        width: Long,
        maxFramesPerSecond: Double?,
        autoStart: Boolean
    ) {
        cameraState.apply {
            try {
                imageAnalysisBuilder = ImageAnalysisBuilder.configure(
                    aspectRatio ?: AspectRatio.RATIO_4_3,
                    when (format.uppercase()) {
                        "YUV_420" -> OutputImageFormat.YUV_420_888
                        "NV21" -> OutputImageFormat.NV21
                        "JPEG" -> OutputImageFormat.JPEG
                        else -> OutputImageFormat.NV21
                    },
                    executor(activity!!), width,
                    maxFramesPerSecond = maxFramesPerSecond,
                )
                Log.d("WXCVBN", "setupImageAnalysisStream autoStart: $autoStart")
                enableImageStream = autoStart
                updateLifecycle(activity!!)
            } catch (e: Exception) {
                Log.e(CamerawesomePlugin.TAG, "error while enable image analysis", e)
            }
        }

    }

<<<<<<< HEAD
    override fun setExifPreferences(exifPreferences: ExifPreferences, callback: (Boolean) -> Unit) {
        if (exifPreferences.saveGPSLocation) {
            val permissions = listOf(
                Manifest.permission.ACCESS_COARSE_LOCATION,
                Manifest.permission.ACCESS_FINE_LOCATION
            )
            CoroutineScope(Dispatchers.Main).launch {
                if (cameraPermissions.hasPermission(activity!!, permissions)) {
                    this@CameraAwesomeX.exifPreferences = exifPreferences
                    callback(true)
                } else {
                    cameraPermissions.requestPermissions(
                        activity!!,
                        permissions,
                        CameraPermissions.PERMISSION_GEOLOC,
                    ) { grantedPermissions ->
                        if (grantedPermissions.isNotEmpty()) {
                            this@CameraAwesomeX.exifPreferences = exifPreferences
                        }
                        callback(grantedPermissions.isNotEmpty())
                    }
                }
            }
        } else {
            this.exifPreferences = exifPreferences
            callback(true)
        }
=======
    override fun setExifPreferences(exifPreferences: ExifPreferences) {
        this.exifPreferences = exifPreferences
    }

    override fun startAnalysis() {
        cameraState.apply {
            Log.d("WXCVBN", "startAnalysis - enableImageStream = $enableImageStream")
            enableImageStream = true
            updateLifecycle(activity!!)
        }
    }

    override fun stopAnalysis() {
        cameraState.apply {
            enableImageStream = false
            updateLifecycle(activity!!)
        }
    }

    override fun checkPermissions(): List<String> {
        return listOf(*cameraPermissions.checkPermissions(activity))
>>>>>>> e802cd61
    }

    override fun requestPermissions(
        saveGpsLocation: Boolean,
        callback: (List<String>) -> Unit
    ) {
        // On a generic call, don't ask for specific permissions (location, record audio)
        cameraPermissions.requestBasePermissions(
            activity!!,
            saveGps = saveGpsLocation,
            recordAudio = false,
        ) { grantedPermissions ->
            callback(grantedPermissions.mapNotNull {
                when (it) {
                    Manifest.permission.ACCESS_COARSE_LOCATION, Manifest.permission.ACCESS_FINE_LOCATION -> CamerAwesomePermission.LOCATION.name.lowercase()
                    Manifest.permission.CAMERA -> CamerAwesomePermission.CAMERA.name.lowercase()
                    Manifest.permission.RECORD_AUDIO -> CamerAwesomePermission.RECORD_AUDIO.name.lowercase()
                    Manifest.permission.WRITE_EXTERNAL_STORAGE -> CamerAwesomePermission.STORAGE.name.lowercase()
                    else -> null
                }
            })
        }
    }

    private fun getOrientedSize(width: Int, height: Int): Size {
        val portrait = cameraState.portrait
        return Size(
            if (portrait) width else height,
            if (portrait) height else width,
        )
    }

    override fun getPreviewTextureId(): Long {
        return textureEntry!!.id()
    }

    /***
     * [fusedLocationClient.getCurrentLocation] takes time, we might want to use
     * [fusedLocationClient.lastLocation] instead to go faster
     */
    @SuppressLint("MissingPermission")
    private fun retrieveLocation(callback: (Location?) -> Unit) {
        if (exifPreferences.saveGPSLocation && ActivityCompat.checkSelfPermission(
                activity!!, Manifest.permission.ACCESS_FINE_LOCATION
            ) == PackageManager.PERMISSION_GRANTED
        ) {
            fusedLocationClient.getCurrentLocation(
                Priority.PRIORITY_HIGH_ACCURACY, cancellationTokenSource.token
            ).addOnCompleteListener {
                if (it.isSuccessful) {
                    callback(it.result)
                } else {
                    if (it.exception != null) {
                        Log.e(
                            CamerawesomePlugin.TAG, "Error finding location", it.exception
                        )
                    }
                    callback(null)
                }
            }
        } else {
            callback(null)
        }
    }

    override fun takePhoto(path: String, callback: (Boolean) -> Unit) {
        val imageFile = File(path)
        imageFile.parentFile?.mkdirs()

        takePhotoWith(imageFile, callback)

    }

    @SuppressLint("RestrictedApi")
    private fun takePhotoWith(
        imageFile: File, callback: (Boolean) -> Unit
    ) {
        val outputFileOptions =
            ImageCapture.OutputFileOptions.Builder(imageFile)
                .setMetadata(ImageCapture.Metadata())
                .build()

        cameraState.imageCapture!!.targetRotation = orientationStreamListener!!.surfaceOrientation
        cameraState.imageCapture!!.takePicture(
            outputFileOptions,
            ContextCompat.getMainExecutor(activity!!),
            object : ImageCapture.OnImageSavedCallback {

                override fun onImageSaved(outputFileResults: ImageCapture.OutputFileResults) {
                    Log.d(
                        CamerawesomePlugin.TAG,
                        "Success capturing picture ${outputFileResults.savedUri}, with location: ${exifPreferences.saveGPSLocation}"
                    )
                    if (exifPreferences.saveGPSLocation) {
                        retrieveLocation {
                            val exif: androidx.exifinterface.media.ExifInterface =
                                androidx.exifinterface.media.ExifInterface(outputFileResults.savedUri!!.path!!)
                            outputFileOptions.metadata.location = it
                            exif.setGpsInfo(it)
                            // We need to actually save the exif data to the file system
                            exif.saveAttributes()
                            callback(true)
                        }
                    } else {
                        callback(true)
                    }
                }

                override fun onError(exception: ImageCaptureException) {
                    Log.e(CamerawesomePlugin.TAG, "Error capturing picture", exception)
                    callback(false)
                }
            })
    }

    @SuppressLint("RestrictedApi", "MissingPermission")
    override fun recordVideo(path: String, options: VideoOptions?, callback: () -> Unit) {
        CoroutineScope(Dispatchers.Main).launch {
            var ignoreAudio = false
            if (cameraState.enableAudioRecording) {
                if (!cameraPermissions.hasPermission(
                        activity!!,
                        listOf(Manifest.permission.RECORD_AUDIO)
                    )
                ) {
                    cameraPermissions.requestPermissions(
                        activity!!,
                        listOf(Manifest.permission.RECORD_AUDIO),
                        CameraPermissions.PERMISSION_RECORD_AUDIO,
                    ) {
                        ignoreAudio = it.isEmpty()
                    }
                } else {
                    ignoreAudio = false
                }
<<<<<<< HEAD
            }


            lastRecordedVideoSubscription?.dispose()
            lastRecordedVideo = BehaviorSubject.create()
            val recordingListener = Consumer<VideoRecordEvent> { event ->
                when (event) {
                    is VideoRecordEvent.Start -> {
                        Log.d(CamerawesomePlugin.TAG, "Capture Started")
                    }

                    is VideoRecordEvent.Finalize -> {
                        if (!event.hasError()) {
                            Log.d(
                                CamerawesomePlugin.TAG,
                                "Video capture succeeded: ${event.outputResults.outputUri}"
                            )
                            lastRecordedVideo!!.onNext(true)
                        } else {
                            // update app state when the capture failed.
                            cameraState.apply {
                                recording?.close()
                                recording = null
                            }
                            Log.e(
                                CamerawesomePlugin.TAG,
                                "Video capture ends with error: ${event.error}"
                            )
                            lastRecordedVideo!!.onNext(false)
=======

                is VideoRecordEvent.Finalize -> {
                    if (!event.hasError()) {
                        Log.d(
                            CamerawesomePlugin.TAG,
                            "Video capture succeeded: ${event.outputResults.outputUri}"
                        )
                        lastRecordedVideo!!.onNext(true)
                    } else {
                        // update app state when the capture failed.
                        cameraState.apply {
                            recording?.close()
                            recording = null
>>>>>>> e802cd61
                        }
                    }
                }
            }
            cameraState.videoCapture!!.targetRotation =
                orientationStreamListener!!.surfaceOrientation
            cameraState.recording = cameraState.videoCapture!!.output.prepareRecording(
                activity!!, FileOutputOptions.Builder(File(path)).build()
            ).apply { if (cameraState.enableAudioRecording && !ignoreAudio) withAudioEnabled() }
                .start(cameraState.executor(activity!!), recordingListener)
            callback()
        }
    }

    override fun stopRecordingVideo(callback: (Boolean) -> Unit) {
        var submitted = false
        val countDownTimer = object : CountDownTimer(5000, 5000) {
            override fun onTick(interval: Long) {}
            override fun onFinish() {
                if (!submitted) {
                    submitted = true
                    callback(false)
                }
            }
        }
        countDownTimer.start()
        cameraState.recording?.stop()
        lastRecordedVideoSubscription = lastRecordedVideo!!.subscribe {
            countDownTimer.cancel()
            if (!submitted) {
                submitted = true
                callback(it)
            }
        }
    }

    override fun getFrontSensors(): List<PigeonSensorTypeDevice> {
        TODO("Not yet implemented")
    }

    override fun getBackSensors(): List<PigeonSensorTypeDevice> {
        TODO("Not yet implemented")
    }

    override fun pauseVideoRecording() {
        cameraState.recording?.pause()
    }

    override fun resumeVideoRecording() {
        cameraState.recording?.resume()
    }

    override fun receivedImageFromStream() {
        cameraState.imageAnalysisBuilder?.lastFrameAnalysisFinished()
    }


    override fun start(): Boolean {
        // Already started on setUp
        return true
    }

    override fun stop(): Boolean {
        cameraState.stop()
        return true
    }

    override fun setFlashMode(mode: String) {
        val flashMode = FlashMode.valueOf(mode)
        cameraState.apply {
            this.flashMode = flashMode
            updateLifecycle(activity!!)
        }
    }

    override fun handleAutoFocus() {
        focus()
    }

    override fun setZoom(zoom: Double) {
        cameraState.setLinearZoom(zoom.toFloat())
    }

    @SuppressLint("RestrictedApi")
    override fun setSensor(sensor: String, deviceId: String?) {
        val cameraSelector =
            if (CameraSensor.valueOf(sensor) == CameraSensor.BACK) CameraSelector.DEFAULT_BACK_CAMERA
            else CameraSelector.DEFAULT_FRONT_CAMERA
        cameraState.apply {
            this.cameraSelector = cameraSelector
            // Also reset flash mode and aspect ratio
            this.flashMode = FlashMode.NONE
            this.aspectRatio = null
            this.rational = Rational(3, 4)
            // Zoom should be reset automatically

            updateLifecycle(activity!!)
        }
    }

    override fun setCorrection(brightness: Double) {
        // TODO brightness calculation might not be the same as before CameraX
        val range = cameraState.previewCamera?.cameraInfo?.exposureState?.exposureCompensationRange
        if (range != null) {
            val actualBrightnessValue = brightness * (range.upper - range.lower) + range.lower
            cameraState.previewCamera?.cameraControl?.setExposureCompensationIndex(
                actualBrightnessValue.roundToInt()
            )
        }
    }

    override fun getMaxZoom(): Double {
        return cameraState.maxZoomRatio
    }

    @Deprecated("Use focusOnPoint instead")
    fun focus() {
        val autoFocusPoint = SurfaceOrientedMeteringPointFactory(1f, 1f).createPoint(.5f, .5f)
        try {
            val autoFocusAction = FocusMeteringAction.Builder(
                autoFocusPoint, FocusMeteringAction.FLAG_AF
            ).apply {
                //start auto-focusing after 2 seconds
                setAutoCancelDuration(2, TimeUnit.SECONDS)
            }.build()
            cameraState.startFocusAndMetering(autoFocusAction)
        } catch (e: CameraInfoUnavailableException) {
            throw e
        }
    }

    override fun focusOnPoint(previewSize: PreviewSize, x: Double, y: Double) {
        val factory: MeteringPointFactory = SurfaceOrientedMeteringPointFactory(
            previewSize.width.toFloat(), previewSize.height.toFloat(),
        )
        val autoFocusPoint = factory.createPoint(x.toFloat(), y.toFloat())
        try {
            cameraState.previewCamera!!.cameraControl.startFocusAndMetering(
                FocusMeteringAction.Builder(
                    autoFocusPoint, FocusMeteringAction.FLAG_AF or FocusMeteringAction.FLAG_AE
                ).apply {
                    //focus only when the user tap the preview
                    disableAutoCancel()
                }.build()
            )
        } catch (e: CameraInfoUnavailableException) {
            throw e
        }
    }

    @SuppressLint("RestrictedApi")
    override fun setCaptureMode(mode: String) {
        cameraState.apply {
            setCaptureMode(CaptureModes.valueOf(mode))
            updateLifecycle(activity!!)
        }
    }

    /// Changing the recording audio mode can't be changed once a recording has starded
    override fun setRecordingAudioMode(enableAudio: Boolean, callback: (Boolean) -> Unit) {
        CoroutineScope(Dispatchers.IO).launch {
            cameraPermissions.requestPermissions(
                activity!!,
                listOf(Manifest.permission.RECORD_AUDIO),
                CameraPermissions.PERMISSION_RECORD_AUDIO,
            ) { granted ->
                if (granted.isNotEmpty()) {
                    cameraState.apply {
                        enableAudioRecording = enableAudio
                        // No need to update lifecycle, it will be applied on next recording
                    }
                }
                Dispatchers.Main.run { callback(granted.isNotEmpty()) }
            }
        }
    }

    @SuppressLint("RestrictedApi", "UnsafeOptInUsageError")
    override fun availableSizes(): List<PreviewSize> {
        return cameraState.previewSizes().map {
            PreviewSize(
                width = it.width.toDouble(), height = it.height.toDouble()
            )
        }
    }

    override fun refresh() {
//        TODO Nothing to do?
    }

    @SuppressLint("RestrictedApi")
    override fun getEffectivPreviewSize(): PreviewSize {
        val res = cameraState.preview!!.resolutionInfo?.resolution
        return if (res != null) {
            val rota90 = 90
            val rota270 = 270
            when (cameraState.preview!!.resolutionInfo?.rotationDegrees) {
                rota90, rota270 -> {
                    PreviewSize(res.height.toDouble(), res.width.toDouble())
                }

                else -> {
                    PreviewSize(res.width.toDouble(), res.height.toDouble())
                }
            }
        } else {
            PreviewSize(0.0, 0.0)
        }
    }

    @SuppressLint("RestrictedApi")
    override fun setPhotoSize(size: PreviewSize) {
        cameraState.apply {
            photoSize = getOrientedSize(size.width.toInt(), size.height.toInt())
            updateLifecycle(activity!!)
        }
    }

    @SuppressLint("RestrictedApi")
    override fun setPreviewSize(size: PreviewSize) {
        cameraState.apply {
            previewSize = getOrientedSize(size.width.toInt(), size.height.toInt())
            updateLifecycle(activity!!)
        }
    }

    override fun setAspectRatio(aspectRatio: String) {
        cameraState.apply {
            this.updateAspectRatio(aspectRatio)
            updateLifecycle(activity!!)
        }
    }


    //    FLUTTER ATTACHMENTS
    override fun onAttachedToEngine(binding: FlutterPluginBinding) {
        this.binding = binding
        textureRegistry = binding.textureRegistry
        CameraInterface.setUp(binding.binaryMessenger, this)
        orientationStreamChannel = EventChannel(binding.binaryMessenger, "camerawesome/orientation")
        orientationStreamChannel.setStreamHandler(sensorOrientationListener)
        imageStreamChannel = EventChannel(binding.binaryMessenger, "camerawesome/images")
        EventChannel(binding.binaryMessenger, "camerawesome/permissions").setStreamHandler(
            cameraPermissions
        )
    }

    override fun onDetachedFromEngine(binding: FlutterPluginBinding) {
        this.binding = null
    }

    override fun onAttachedToActivity(binding: ActivityPluginBinding) {
        activity = binding.activity
        binding.addRequestPermissionsResultListener(cameraPermissions)
        fusedLocationClient = LocationServices.getFusedLocationProviderClient(binding.activity)
    }

    override fun onDetachedFromActivityForConfigChanges() {
        activity = null
    }

    override fun onReattachedToActivityForConfigChanges(binding: ActivityPluginBinding) {
        activity = binding.activity
        binding.addRequestPermissionsResultListener(cameraPermissions)
    }

    override fun onDetachedFromActivity() {
        activity = null
        cancellationTokenSource.cancel()
        cameraPermissions.onCancel(null)
    }
}<|MERGE_RESOLUTION|>--- conflicted
+++ resolved
@@ -84,7 +84,6 @@
         val cameraSelector =
             if (CameraSensor.valueOf(sensor) == CameraSensor.BACK) CameraSelector.DEFAULT_BACK_CAMERA else CameraSelector.DEFAULT_FRONT_CAMERA
 
-        Log.d("WXCVBN", "setupCamera - enableImageStream = $enableImageStream")
         cameraState = CameraXState(textureRegistry!!,
             textureEntry!!,
             cameraProvider = cameraProvider,
@@ -134,7 +133,6 @@
                     executor(activity!!), width,
                     maxFramesPerSecond = maxFramesPerSecond,
                 )
-                Log.d("WXCVBN", "setupImageAnalysisStream autoStart: $autoStart")
                 enableImageStream = autoStart
                 updateLifecycle(activity!!)
             } catch (e: Exception) {
@@ -144,7 +142,6 @@
 
     }
 
-<<<<<<< HEAD
     override fun setExifPreferences(exifPreferences: ExifPreferences, callback: (Boolean) -> Unit) {
         if (exifPreferences.saveGPSLocation) {
             val permissions = listOf(
@@ -172,14 +169,10 @@
             this.exifPreferences = exifPreferences
             callback(true)
         }
-=======
-    override fun setExifPreferences(exifPreferences: ExifPreferences) {
-        this.exifPreferences = exifPreferences
     }
 
     override fun startAnalysis() {
         cameraState.apply {
-            Log.d("WXCVBN", "startAnalysis - enableImageStream = $enableImageStream")
             enableImageStream = true
             updateLifecycle(activity!!)
         }
@@ -190,11 +183,6 @@
             enableImageStream = false
             updateLifecycle(activity!!)
         }
-    }
-
-    override fun checkPermissions(): List<String> {
-        return listOf(*cameraPermissions.checkPermissions(activity))
->>>>>>> e802cd61
     }
 
     override fun requestPermissions(
@@ -330,7 +318,6 @@
                 } else {
                     ignoreAudio = false
                 }
-<<<<<<< HEAD
             }
 
 
@@ -360,21 +347,6 @@
                                 "Video capture ends with error: ${event.error}"
                             )
                             lastRecordedVideo!!.onNext(false)
-=======
-
-                is VideoRecordEvent.Finalize -> {
-                    if (!event.hasError()) {
-                        Log.d(
-                            CamerawesomePlugin.TAG,
-                            "Video capture succeeded: ${event.outputResults.outputUri}"
-                        )
-                        lastRecordedVideo!!.onNext(true)
-                    } else {
-                        // update app state when the capture failed.
-                        cameraState.apply {
-                            recording?.close()
-                            recording = null
->>>>>>> e802cd61
                         }
                     }
                 }
@@ -575,7 +547,6 @@
                 rota90, rota270 -> {
                     PreviewSize(res.height.toDouble(), res.width.toDouble())
                 }
-
                 else -> {
                     PreviewSize(res.width.toDouble(), res.height.toDouble())
                 }
