package com.apparence.camerawesome.cameraX

import android.Manifest
import android.R.attr.orientation
import android.annotation.SuppressLint
import android.app.Activity
import android.content.pm.PackageManager
import android.graphics.Bitmap
import android.graphics.BitmapFactory
import android.graphics.Canvas
import android.graphics.ColorMatrixColorFilter
import android.graphics.Paint
import android.location.Location
import android.os.CountDownTimer
import android.os.Handler
import android.os.Looper
import android.util.Log
import android.util.Rational
import android.util.Size
import androidx.camera.core.*
import androidx.camera.lifecycle.ProcessCameraProvider
import androidx.camera.video.FileOutputOptions
import androidx.camera.video.VideoRecordEvent
import androidx.core.app.ActivityCompat
import androidx.core.content.ContextCompat
import androidx.core.util.Consumer
import androidx.exifinterface.media.ExifInterface
import com.apparence.camerawesome.*
import com.apparence.camerawesome.models.FlashMode
import com.apparence.camerawesome.sensors.CameraSensor
import com.apparence.camerawesome.sensors.SensorOrientationListener
import com.google.android.gms.location.FusedLocationProviderClient
import com.google.android.gms.location.LocationServices
import com.google.android.gms.location.Priority
import com.google.android.gms.tasks.CancellationTokenSource
import io.flutter.embedding.engine.plugins.FlutterPlugin
import io.flutter.embedding.engine.plugins.FlutterPlugin.FlutterPluginBinding
import io.flutter.embedding.engine.plugins.activity.ActivityAware
import io.flutter.embedding.engine.plugins.activity.ActivityPluginBinding
import io.flutter.plugin.common.EventChannel
import io.flutter.view.TextureRegistry
import io.reactivex.rxjava3.disposables.Disposable
import io.reactivex.rxjava3.subjects.BehaviorSubject
import kotlinx.coroutines.CoroutineScope
import kotlinx.coroutines.Dispatchers
import kotlinx.coroutines.launch
import java.io.File
import java.io.FileOutputStream
import java.io.IOException
import java.util.concurrent.TimeUnit
import kotlin.math.roundToInt


enum class CaptureModes {
    PHOTO, VIDEO,
}

class CameraAwesomeX : CameraInterface, FlutterPlugin, ActivityAware {
    private var binding: FlutterPluginBinding? = null
    private var textureRegistry: TextureRegistry? = null
    private var textureEntry: TextureRegistry.SurfaceTextureEntry? = null
    private var activity: Activity? = null
    private lateinit var imageStreamChannel: EventChannel
    private lateinit var orientationStreamChannel: EventChannel
    private var orientationStreamListener: OrientationStreamListener? = null
    private val sensorOrientationListener: SensorOrientationListener = SensorOrientationListener()

    private lateinit var cameraState: CameraXState
    private val cameraPermissions = CameraPermissions()
    private lateinit var fusedLocationClient: FusedLocationProviderClient
    private var exifPreferences = ExifPreferences(false)
    private var cancellationTokenSource = CancellationTokenSource()
    private var lastRecordedVideo: BehaviorSubject<Boolean>? = null
    private var lastRecordedVideoSubscription: Disposable? = null
    private var colorMatrix: List<Double>? = null

    private val noneFilter: List<Double> = listOf(
        1.0,
        0.0,
        0.0,
        0.0,
        0.0,
        0.0,
        1.0,
        0.0,
        0.0,
        0.0,
        0.0,
        0.0,
        1.0,
        0.0,
        0.0,
        0.0,
        0.0,
        0.0,
        1.0,
        0.0
    )


    @SuppressLint("RestrictedApi")
    override fun setupCamera(
        sensor: String,
        aspectRatio: String,
        zoom: Double,
        flashMode: String,
        captureMode: String,
        enableImageStream: Boolean,
        exifPreferences: ExifPreferences,
        callback: (Boolean) -> Unit,
    ) {
        val future = ProcessCameraProvider.getInstance(
            activity!!
        )
        val cameraProvider = future.get()
        textureEntry = textureRegistry!!.createSurfaceTexture()

        val cameraSelector =
            if (CameraSensor.valueOf(sensor) == CameraSensor.BACK) CameraSelector.DEFAULT_BACK_CAMERA else CameraSelector.DEFAULT_FRONT_CAMERA

        cameraState = CameraXState(textureRegistry!!,
            textureEntry!!,
            cameraProvider = cameraProvider,
            cameraSelector = cameraSelector,
            currentCaptureMode = CaptureModes.valueOf(captureMode),
            enableImageStream = enableImageStream,
            onStreamReady = { state -> state.updateLifecycle(activity!!) }).apply {
            this.updateAspectRatio(aspectRatio)
            this.flashMode = FlashMode.valueOf(flashMode)
        }
        this.exifPreferences = exifPreferences
        orientationStreamListener =
            OrientationStreamListener(activity!!, listOf(sensorOrientationListener, cameraState))
        imageStreamChannel.setStreamHandler(cameraState)
        cameraState.updateLifecycle(activity!!)
        // Zoom should be set after updateLifeCycle
        if (zoom > 0) {
            // TODO Find a better way to set initial zoom than using a postDelayed
            Handler(Looper.getMainLooper()).postDelayed({
                cameraState.previewCamera!!.cameraControl.setLinearZoom(zoom.toFloat())
            }, 200)
        }

        callback(true)
    }

    override fun checkPermissions(): List<String> {
        throw Exception("Not implemented on Android")
    }

    override fun setupImageAnalysisStream(
<<<<<<< HEAD
        format: String, width: Long, maxFramesPerSecond: Double?
=======
        format: String,
        width: Long,
        maxFramesPerSecond: Double?,
        autoStart: Boolean
>>>>>>> a6fa91da
    ) {
        cameraState.apply {
            try {
                imageAnalysisBuilder = ImageAnalysisBuilder.configure(
                    aspectRatio ?: AspectRatio.RATIO_4_3,
                    when (format.uppercase()) {
                        "YUV_420" -> OutputImageFormat.YUV_420_888
                        "NV21" -> OutputImageFormat.NV21
                        "JPEG" -> OutputImageFormat.JPEG
                        else -> OutputImageFormat.NV21
                    },
                    executor(activity!!), width,
                    maxFramesPerSecond = maxFramesPerSecond,
                )
                enableImageStream = autoStart
                updateLifecycle(activity!!)
            } catch (e: Exception) {
                Log.e(CamerawesomePlugin.TAG, "error while enable image analysis", e)
            }
        }

    }

    override fun setExifPreferences(exifPreferences: ExifPreferences, callback: (Boolean) -> Unit) {
        if (exifPreferences.saveGPSLocation) {
            val permissions = listOf(
                Manifest.permission.ACCESS_COARSE_LOCATION,
                Manifest.permission.ACCESS_FINE_LOCATION
            )
            CoroutineScope(Dispatchers.Main).launch {
                if (cameraPermissions.hasPermission(activity!!, permissions)) {
                    this@CameraAwesomeX.exifPreferences = exifPreferences
                    callback(true)
                } else {
                    cameraPermissions.requestPermissions(
                        activity!!,
                        permissions,
                        CameraPermissions.PERMISSION_GEOLOC,
                    ) { grantedPermissions ->
                        if (grantedPermissions.isNotEmpty()) {
                            this@CameraAwesomeX.exifPreferences = exifPreferences
                        }
                        callback(grantedPermissions.isNotEmpty())
                    }
                }
            }
        } else {
            this.exifPreferences = exifPreferences
            callback(true)
        }
    }

<<<<<<< HEAD
    override fun setFilter(matrix: List<Double>) {
        colorMatrix = matrix
    }

    override fun checkPermissions(): List<String> {
        return listOf(*cameraPermissions.checkPermissions(activity))
=======
    override fun startAnalysis() {
        cameraState.apply {
            enableImageStream = true
            updateLifecycle(activity!!)
        }
    }

    override fun stopAnalysis() {
        cameraState.apply {
            enableImageStream = false
            updateLifecycle(activity!!)
        }
>>>>>>> a6fa91da
    }

    override fun requestPermissions(
        saveGpsLocation: Boolean,
        callback: (List<String>) -> Unit
    ) {
        // On a generic call, don't ask for specific permissions (location, record audio)
        cameraPermissions.requestBasePermissions(
            activity!!,
            saveGps = saveGpsLocation,
            recordAudio = false,
        ) { grantedPermissions ->
            callback(grantedPermissions.mapNotNull {
                when (it) {
                    Manifest.permission.ACCESS_COARSE_LOCATION, Manifest.permission.ACCESS_FINE_LOCATION -> CamerAwesomePermission.LOCATION.name.lowercase()
                    Manifest.permission.CAMERA -> CamerAwesomePermission.CAMERA.name.lowercase()
                    Manifest.permission.RECORD_AUDIO -> CamerAwesomePermission.RECORD_AUDIO.name.lowercase()
                    Manifest.permission.WRITE_EXTERNAL_STORAGE -> CamerAwesomePermission.STORAGE.name.lowercase()
                    else -> null
                }
            })
        }
    }

    private fun getOrientedSize(width: Int, height: Int): Size {
        val portrait = cameraState.portrait
        return Size(
            if (portrait) width else height,
            if (portrait) height else width,
        )
    }

    override fun getPreviewTextureId(): Long {
        return textureEntry!!.id()
    }

    /***
     * [fusedLocationClient.getCurrentLocation] takes time, we might want to use
     * [fusedLocationClient.lastLocation] instead to go faster
     */
    @SuppressLint("MissingPermission")
    private fun retrieveLocation(callback: (Location?) -> Unit) {
        if (exifPreferences.saveGPSLocation && ActivityCompat.checkSelfPermission(
                activity!!, Manifest.permission.ACCESS_FINE_LOCATION
            ) == PackageManager.PERMISSION_GRANTED
        ) {
            fusedLocationClient.getCurrentLocation(
                Priority.PRIORITY_HIGH_ACCURACY, cancellationTokenSource.token
            ).addOnCompleteListener {
                if (it.isSuccessful) {
                    callback(it.result)
                } else {
                    if (it.exception != null) {
                        Log.e(
                            CamerawesomePlugin.TAG, "Error finding location", it.exception
                        )
                    }
                    callback(null)
                }
            }
        } else {
            callback(null)
        }
    }

    override fun takePhoto(path: String, callback: (Boolean) -> Unit) {
        val imageFile = File(path)
        imageFile.parentFile?.mkdirs()

        takePhotoWith(imageFile, callback)

    }

    @SuppressLint("RestrictedApi")
    private fun takePhotoWith(
        imageFile: File, callback: (Boolean) -> Unit
    ) {
        val outputFileOptions =
            ImageCapture.OutputFileOptions.Builder(imageFile)
                .setMetadata(ImageCapture.Metadata())
                .build()

        cameraState.imageCapture!!.targetRotation = orientationStreamListener!!.surfaceOrientation
        cameraState.imageCapture!!.takePicture(
            outputFileOptions,
            ContextCompat.getMainExecutor(activity!!),
            object : ImageCapture.OnImageSavedCallback {

                override fun onImageSaved(outputFileResults: ImageCapture.OutputFileResults) {
                    Log.d(
                        CamerawesomePlugin.TAG,
                        "Success capturing picture ${outputFileResults.savedUri}, with location: ${exifPreferences.saveGPSLocation}"
                    )
                    if (colorMatrix != null && noneFilter != colorMatrix) {
                        val exif =
                            ExifInterface(outputFileResults.savedUri!!.path!!)

                        val originalBitmap = BitmapFactory.decodeFile(
                            outputFileResults.savedUri?.path
                        )
                        val bitmapCopy = Bitmap.createBitmap(
                            originalBitmap.width, originalBitmap.height, Bitmap.Config.ARGB_8888
                        )

                        val canvas = Canvas(bitmapCopy)
                        canvas.drawBitmap(originalBitmap, 0f, 0f, Paint().apply {
                            colorFilter =
                                ColorMatrixColorFilter(colorMatrix!!.map { it.toFloat() }
                                    .toFloatArray())
                        })

                        try {
                            FileOutputStream(outputFileResults.savedUri?.path).use { out ->
                                bitmapCopy.compress(
                                    Bitmap.CompressFormat.JPEG, 100, out
                                )
                            }
                            exif.saveAttributes()
                        } catch (e: IOException) {
                            e.printStackTrace()
                        }
                    }

                    if (exifPreferences.saveGPSLocation) {
                        retrieveLocation {
<<<<<<< HEAD
                            outputFileOptions.metadata.location = it
                            // We need to actually save the exif data to the file system, not just
                            // the property to an object like above line
                            val exif =
                                ExifInterface(outputFileResults.savedUri!!.path!!)
=======
                            val exif: androidx.exifinterface.media.ExifInterface =
                                androidx.exifinterface.media.ExifInterface(outputFileResults.savedUri!!.path!!)
                            outputFileOptions.metadata.location = it
>>>>>>> a6fa91da
                            exif.setGpsInfo(it)
                            // We need to actually save the exif data to the file system
                            exif.saveAttributes()
                            callback(true)
                        }
                    } else {
                        callback(true)
                    }
                }

                override fun onError(exception: ImageCaptureException) {
                    Log.e(CamerawesomePlugin.TAG, "Error capturing picture", exception)
                    callback(false)
                }
            })
    }

    @SuppressLint("RestrictedApi", "MissingPermission")
    override fun recordVideo(path: String, options: VideoOptions?, callback: () -> Unit) {
        CoroutineScope(Dispatchers.Main).launch {
            var ignoreAudio = false
            if (cameraState.enableAudioRecording) {
                if (!cameraPermissions.hasPermission(
                        activity!!,
                        listOf(Manifest.permission.RECORD_AUDIO)
                    )
                ) {
                    cameraPermissions.requestPermissions(
                        activity!!,
                        listOf(Manifest.permission.RECORD_AUDIO),
                        CameraPermissions.PERMISSION_RECORD_AUDIO,
                    ) {
                        ignoreAudio = it.isEmpty()
                    }
                } else {
                    ignoreAudio = false
                }
<<<<<<< HEAD

                is VideoRecordEvent.Finalize -> {
                    if (!event.hasError()) {
                        Log.d(
                            CamerawesomePlugin.TAG,
                            "Video capture succeeded: ${event.outputResults.outputUri}"
                        )
                        lastRecordedVideo!!.onNext(true)
                    } else {
                        // update app state when the capture failed.
                        cameraState.apply {
                            recording?.close()
                            recording = null
=======
            }


            lastRecordedVideoSubscription?.dispose()
            lastRecordedVideo = BehaviorSubject.create()
            val recordingListener = Consumer<VideoRecordEvent> { event ->
                when (event) {
                    is VideoRecordEvent.Start -> {
                        Log.d(CamerawesomePlugin.TAG, "Capture Started")
                    }

                    is VideoRecordEvent.Finalize -> {
                        if (!event.hasError()) {
                            Log.d(
                                CamerawesomePlugin.TAG,
                                "Video capture succeeded: ${event.outputResults.outputUri}"
                            )
                            lastRecordedVideo!!.onNext(true)
                        } else {
                            // update app state when the capture failed.
                            cameraState.apply {
                                recording?.close()
                                recording = null
                            }
                            Log.e(
                                CamerawesomePlugin.TAG,
                                "Video capture ends with error: ${event.error}"
                            )
                            lastRecordedVideo!!.onNext(false)
>>>>>>> a6fa91da
                        }
                    }
                }
            }
            cameraState.videoCapture!!.targetRotation =
                orientationStreamListener!!.surfaceOrientation
            cameraState.recording = cameraState.videoCapture!!.output.prepareRecording(
                activity!!, FileOutputOptions.Builder(File(path)).build()
            ).apply { if (cameraState.enableAudioRecording && !ignoreAudio) withAudioEnabled() }
                .start(cameraState.executor(activity!!), recordingListener)
            callback()
        }
    }

    override fun stopRecordingVideo(callback: (Boolean) -> Unit) {
        var submitted = false
        val countDownTimer = object : CountDownTimer(5000, 5000) {
            override fun onTick(interval: Long) {}
            override fun onFinish() {
                if (!submitted) {
                    submitted = true
                    callback(false)
                }
            }
        }
        countDownTimer.start()
        cameraState.recording?.stop()
        lastRecordedVideoSubscription = lastRecordedVideo!!.subscribe {
            countDownTimer.cancel()
            if (!submitted) {
                submitted = true
                callback(it)
            }
        }
    }

    override fun getFrontSensors(): List<PigeonSensorTypeDevice> {
        TODO("Not yet implemented")
    }

    override fun getBackSensors(): List<PigeonSensorTypeDevice> {
        TODO("Not yet implemented")
    }

    override fun pauseVideoRecording() {
        cameraState.recording?.pause()
    }

    override fun resumeVideoRecording() {
        cameraState.recording?.resume()
    }

    override fun receivedImageFromStream() {
        cameraState.imageAnalysisBuilder?.lastFrameAnalysisFinished()
    }


    override fun start(): Boolean {
        // Already started on setUp
        return true
    }

    override fun stop(): Boolean {
        cameraState.stop()
        return true
    }

    override fun setFlashMode(mode: String) {
        val flashMode = FlashMode.valueOf(mode)
        cameraState.apply {
            this.flashMode = flashMode
            updateLifecycle(activity!!)
        }
    }

    override fun handleAutoFocus() {
        focus()
    }

    override fun setZoom(zoom: Double) {
        cameraState.setLinearZoom(zoom.toFloat())
    }

    @SuppressLint("RestrictedApi")
    override fun setSensor(sensor: String, deviceId: String?) {
        val cameraSelector =
            if (CameraSensor.valueOf(sensor) == CameraSensor.BACK) CameraSelector.DEFAULT_BACK_CAMERA
            else CameraSelector.DEFAULT_FRONT_CAMERA
        cameraState.apply {
            this.cameraSelector = cameraSelector
            // Also reset flash mode and aspect ratio
            this.flashMode = FlashMode.NONE
            this.aspectRatio = null
            this.rational = Rational(3, 4)
            // Zoom should be reset automatically

            updateLifecycle(activity!!)
        }
    }

    override fun setCorrection(brightness: Double) {
        // TODO brightness calculation might not be the same as before CameraX
        val range = cameraState.previewCamera?.cameraInfo?.exposureState?.exposureCompensationRange
        if (range != null) {
            val actualBrightnessValue = brightness * (range.upper - range.lower) + range.lower
            cameraState.previewCamera?.cameraControl?.setExposureCompensationIndex(
                actualBrightnessValue.roundToInt()
            )
        }
    }

    override fun getMaxZoom(): Double {
        return cameraState.maxZoomRatio
    }

    @Deprecated("Use focusOnPoint instead")
    fun focus() {
        val autoFocusPoint = SurfaceOrientedMeteringPointFactory(1f, 1f).createPoint(.5f, .5f)
        try {
            val autoFocusAction = FocusMeteringAction.Builder(
                autoFocusPoint, FocusMeteringAction.FLAG_AF
            ).apply {
                //start auto-focusing after 2 seconds
                setAutoCancelDuration(2, TimeUnit.SECONDS)
            }.build()
            cameraState.startFocusAndMetering(autoFocusAction)
        } catch (e: CameraInfoUnavailableException) {
            throw e
        }
    }

    override fun focusOnPoint(previewSize: PreviewSize, x: Double, y: Double) {
        val factory: MeteringPointFactory = SurfaceOrientedMeteringPointFactory(
            previewSize.width.toFloat(), previewSize.height.toFloat(),
        )
        val autoFocusPoint = factory.createPoint(x.toFloat(), y.toFloat())
        try {
            cameraState.previewCamera!!.cameraControl.startFocusAndMetering(
                FocusMeteringAction.Builder(
                    autoFocusPoint, FocusMeteringAction.FLAG_AF or FocusMeteringAction.FLAG_AE
                ).apply {
                    //focus only when the user tap the preview
                    disableAutoCancel()
                }.build()
            )
        } catch (e: CameraInfoUnavailableException) {
            throw e
        }
    }

    @SuppressLint("RestrictedApi")
    override fun setCaptureMode(mode: String) {
        cameraState.apply {
            setCaptureMode(CaptureModes.valueOf(mode))
            updateLifecycle(activity!!)
        }
    }

    /// Changing the recording audio mode can't be changed once a recording has starded
    override fun setRecordingAudioMode(enableAudio: Boolean, callback: (Boolean) -> Unit) {
        CoroutineScope(Dispatchers.IO).launch {
            cameraPermissions.requestPermissions(
                activity!!,
                listOf(Manifest.permission.RECORD_AUDIO),
                CameraPermissions.PERMISSION_RECORD_AUDIO,
            ) { granted ->
                if (granted.isNotEmpty()) {
                    cameraState.apply {
                        enableAudioRecording = enableAudio
                        // No need to update lifecycle, it will be applied on next recording
                    }
                }
                Dispatchers.Main.run { callback(granted.isNotEmpty()) }
            }
        }
    }

    @SuppressLint("RestrictedApi", "UnsafeOptInUsageError")
    override fun availableSizes(): List<PreviewSize> {
        return cameraState.previewSizes().map {
            PreviewSize(
                width = it.width.toDouble(), height = it.height.toDouble()
            )
        }
    }

    override fun refresh() {
//        TODO Nothing to do?
    }

    @SuppressLint("RestrictedApi")
    override fun getEffectivPreviewSize(): PreviewSize {
        val res = cameraState.preview!!.resolutionInfo?.resolution
        return if (res != null) {
            val rota90 = 90
            val rota270 = 270
            when (cameraState.preview!!.resolutionInfo?.rotationDegrees) {
                rota90, rota270 -> {
                    PreviewSize(res.height.toDouble(), res.width.toDouble())
                }

                else -> {
                    PreviewSize(res.width.toDouble(), res.height.toDouble())
                }
            }
        } else {
            PreviewSize(0.0, 0.0)
        }
    }

    @SuppressLint("RestrictedApi")
    override fun setPhotoSize(size: PreviewSize) {
        cameraState.apply {
            photoSize = getOrientedSize(size.width.toInt(), size.height.toInt())
            updateLifecycle(activity!!)
        }
    }

    @SuppressLint("RestrictedApi")
    override fun setPreviewSize(size: PreviewSize) {
        cameraState.apply {
            previewSize = getOrientedSize(size.width.toInt(), size.height.toInt())
            updateLifecycle(activity!!)
        }
    }

    override fun setAspectRatio(aspectRatio: String) {
        cameraState.apply {
            this.updateAspectRatio(aspectRatio)
            updateLifecycle(activity!!)
        }
    }


    //    FLUTTER ATTACHMENTS
    override fun onAttachedToEngine(binding: FlutterPluginBinding) {
        this.binding = binding
        textureRegistry = binding.textureRegistry
        CameraInterface.setUp(binding.binaryMessenger, this)
        orientationStreamChannel = EventChannel(binding.binaryMessenger, "camerawesome/orientation")
        orientationStreamChannel.setStreamHandler(sensorOrientationListener)
        imageStreamChannel = EventChannel(binding.binaryMessenger, "camerawesome/images")
        EventChannel(binding.binaryMessenger, "camerawesome/permissions").setStreamHandler(
            cameraPermissions
        )
    }

    override fun onDetachedFromEngine(binding: FlutterPluginBinding) {
        this.binding = null
    }

    override fun onAttachedToActivity(binding: ActivityPluginBinding) {
        activity = binding.activity
        binding.addRequestPermissionsResultListener(cameraPermissions)
        fusedLocationClient = LocationServices.getFusedLocationProviderClient(binding.activity)
    }

    override fun onDetachedFromActivityForConfigChanges() {
        activity = null
    }

    override fun onReattachedToActivityForConfigChanges(binding: ActivityPluginBinding) {
        activity = binding.activity
        binding.addRequestPermissionsResultListener(cameraPermissions)
    }

    override fun onDetachedFromActivity() {
        activity = null
        cancellationTokenSource.cancel()
        cameraPermissions.onCancel(null)
    }
}<|MERGE_RESOLUTION|>--- conflicted
+++ resolved
@@ -149,14 +149,10 @@
     }
 
     override fun setupImageAnalysisStream(
-<<<<<<< HEAD
-        format: String, width: Long, maxFramesPerSecond: Double?
-=======
         format: String,
         width: Long,
         maxFramesPerSecond: Double?,
         autoStart: Boolean
->>>>>>> a6fa91da
     ) {
         cameraState.apply {
             try {
@@ -209,14 +205,10 @@
         }
     }
 
-<<<<<<< HEAD
     override fun setFilter(matrix: List<Double>) {
         colorMatrix = matrix
     }
 
-    override fun checkPermissions(): List<String> {
-        return listOf(*cameraPermissions.checkPermissions(activity))
-=======
     override fun startAnalysis() {
         cameraState.apply {
             enableImageStream = true
@@ -229,7 +221,6 @@
             enableImageStream = false
             updateLifecycle(activity!!)
         }
->>>>>>> a6fa91da
     }
 
     override fun requestPermissions(
@@ -355,17 +346,9 @@
 
                     if (exifPreferences.saveGPSLocation) {
                         retrieveLocation {
-<<<<<<< HEAD
-                            outputFileOptions.metadata.location = it
-                            // We need to actually save the exif data to the file system, not just
-                            // the property to an object like above line
-                            val exif =
-                                ExifInterface(outputFileResults.savedUri!!.path!!)
-=======
                             val exif: androidx.exifinterface.media.ExifInterface =
                                 androidx.exifinterface.media.ExifInterface(outputFileResults.savedUri!!.path!!)
                             outputFileOptions.metadata.location = it
->>>>>>> a6fa91da
                             exif.setGpsInfo(it)
                             // We need to actually save the exif data to the file system
                             exif.saveAttributes()
@@ -403,21 +386,6 @@
                 } else {
                     ignoreAudio = false
                 }
-<<<<<<< HEAD
-
-                is VideoRecordEvent.Finalize -> {
-                    if (!event.hasError()) {
-                        Log.d(
-                            CamerawesomePlugin.TAG,
-                            "Video capture succeeded: ${event.outputResults.outputUri}"
-                        )
-                        lastRecordedVideo!!.onNext(true)
-                    } else {
-                        // update app state when the capture failed.
-                        cameraState.apply {
-                            recording?.close()
-                            recording = null
-=======
             }
 
 
@@ -447,7 +415,6 @@
                                 "Video capture ends with error: ${event.error}"
                             )
                             lastRecordedVideo!!.onNext(false)
->>>>>>> a6fa91da
                         }
                     }
                 }
@@ -648,7 +615,6 @@
                 rota90, rota270 -> {
                     PreviewSize(res.height.toDouble(), res.width.toDouble())
                 }
-
                 else -> {
                     PreviewSize(res.width.toDouble(), res.height.toDouble())
                 }
