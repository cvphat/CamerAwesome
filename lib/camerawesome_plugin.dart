import 'dart:async';
import 'dart:io';
import 'dart:typed_data';

import 'package:flutter/material.dart';
import 'package:flutter/services.dart';
import 'sensors.dart';
import 'flashs.dart';
import 'package:rxdart/rxdart.dart';

import 'models/flashmodes.dart';

export 'sensors.dart';
export './models/flashmodes.dart';
export 'camerapreview.dart';


// TODO - add zoom level
// TODO - call init to change cam while running
// TODO - dispose method
// TODO - Focus on a point
// TODO - flashMode android

// TODO - TESTS E2E
// TODO - test unitaires ?

// TODO documentation example usage
// TODO - table des devices testé + (flash OK, )


// TODO VNEXT - stream images
class CamerawesomePlugin {

  static const MethodChannel _channel = const MethodChannel('camerawesome');

  static Future<List<String>> checkAndroidPermissions() =>_channel.invokeMethod("checkPermissions").then((res) => res.cast<String>());

  static Future<bool> checkiOSPermissions() =>_channel.invokeMethod("checkPermissions");

  /// only available on Android
  static Future<List<String>> requestPermissions() =>_channel.invokeMethod("requestPermissions");

  static Future<bool> start() =>_channel.invokeMethod("start");

  static Future<bool> stop() =>_channel.invokeMethod("stop");

  static Future<bool> focus() =>_channel.invokeMethod("focus");

  static Future<void> dispose() =>_channel.invokeMethod("dispose");

  static Future<bool> init(Sensors sensor) async {
    return _channel.invokeMethod("init", <String, dynamic>{
      'sensor': sensor.toString().split(".")[1],
    });
  }

  static Future<List<Size>> getSizes() async {
    List<dynamic> sizes = await _channel.invokeMethod("availableSizes");
    List<Size> res = List();
    sizes.forEach((el) {
      int width = el["width"];
      int height = el["height"];
      res.add(Size(width.toDouble(), height.toDouble()));
    });
    return res;
  }

  static Future<num> getPreviewTexture() => _channel.invokeMethod<num>('previewTexture');

  static Future<void> setPreviewSize(int width, int height) {
    return _channel.invokeMethod<void>('setPreviewSize', <String, dynamic> {
      'width': width,
      'height': height,
    });
  }

<<<<<<< HEAD
=======
  /// FIXME DELETE and replace by methods
  /// By default autoflash, autoFocus, autoExposure are true
  /// [autoflash] activate flash when needed by exposure, [exposure] must be set to `true`
  /// [autoFocus] focus of camera automatic or manual
  /// [autoExposure] luminosity auto of photo handled auto
  static Future<void> setPhotoParams({bool autoflash, bool autoFocus, bool autoExposure}) {
    var params = <String, dynamic> {};
    params["autoflash"] ??= autoflash;
    params["autoFocus"] ??= autoFocus;
    params["autoExposure"] ??= autoExposure;
    // return _channel.invokeMethod<void>('setPhotoParams', params);
  }

>>>>>>> d5725a6c
  /// Just for android
  /// you can set a different size for preview and for photo
  static Future<void> setPhotoSize(int width, int height) {
    return _channel.invokeMethod<void>('setPhotoSize', <String, dynamic> {
      'width': width,
      'height': height,
    });
  }

  static takePhoto(String path) {
    return _channel.invokeMethod<void>('takePhoto', <String, dynamic> {
      'path': path,
    });
  }

<<<<<<< HEAD
  /// Switch flash mode from Android / iOS
  static Future<void> setFlashMode(CameraFlashes flashMode) => _channel.invokeMethod('setFlashMode', <String, dynamic> {
    'mode': flashMode.toString().split(".")[1],
=======
  static Future<void> setFlashMode(CameraFlashes flashMode) => _channel.invokeMethod('setFlashMode', <String, dynamic>{
    'flash': flashMode.toString().split(".")[1],
>>>>>>> d5725a6c
  });

  /// TODO - Next step focus on a certain point
  static startAutoFocus() => _channel.invokeMethod("handleAutoFocus");

  // ---------------------------------------------------
  // UTILITY METHODS
  // ---------------------------------------------------

  static Future<bool> checkPermissions() async {
    try {
      if(Platform.isAndroid) {
        var missingPermissions = await CamerawesomePlugin.checkAndroidPermissions();
        if (missingPermissions != null && missingPermissions.length > 0) {
          return CamerawesomePlugin.requestPermissions()
            .then((value) => value == null);
        } else {
          return Future.value(true);
        }
      } else if (Platform.isIOS) {
        return CamerawesomePlugin.checkiOSPermissions();
      }
    } catch (e) {
      print("failed to check permissions here...");
      print(e);
    }
    return Future.value(false);
  }

}

//class CamerawesomePreview {
//  static const EventChannel _eventChannel = const EventChannel('camerawesome/live');
//
//  static Stream<dynamic> _previewStream;
//
//  // useless
//  static Stream<List<int>> getLive() {
//    if(_previewStream == null) {
//      _previewStream = _eventChannel
//        .receiveBroadcastStream([{"width": 640, "height": 480}])
//        .transform(StreamTransformer<dynamic, List<int>>.fromHandlers(handleData: (data, sink) {
//          sink.add(data["data"] as List<int>);
//        }));
//    }
//    return _previewStream;
//  }
//
//
//}<|MERGE_RESOLUTION|>--- conflicted
+++ resolved
@@ -74,22 +74,6 @@
     });
   }
 
-<<<<<<< HEAD
-=======
-  /// FIXME DELETE and replace by methods
-  /// By default autoflash, autoFocus, autoExposure are true
-  /// [autoflash] activate flash when needed by exposure, [exposure] must be set to `true`
-  /// [autoFocus] focus of camera automatic or manual
-  /// [autoExposure] luminosity auto of photo handled auto
-  static Future<void> setPhotoParams({bool autoflash, bool autoFocus, bool autoExposure}) {
-    var params = <String, dynamic> {};
-    params["autoflash"] ??= autoflash;
-    params["autoFocus"] ??= autoFocus;
-    params["autoExposure"] ??= autoExposure;
-    // return _channel.invokeMethod<void>('setPhotoParams', params);
-  }
-
->>>>>>> d5725a6c
   /// Just for android
   /// you can set a different size for preview and for photo
   static Future<void> setPhotoSize(int width, int height) {
@@ -105,14 +89,9 @@
     });
   }
 
-<<<<<<< HEAD
   /// Switch flash mode from Android / iOS
   static Future<void> setFlashMode(CameraFlashes flashMode) => _channel.invokeMethod('setFlashMode', <String, dynamic> {
     'mode': flashMode.toString().split(".")[1],
-=======
-  static Future<void> setFlashMode(CameraFlashes flashMode) => _channel.invokeMethod('setFlashMode', <String, dynamic>{
-    'flash': flashMode.toString().split(".")[1],
->>>>>>> d5725a6c
   });
 
   /// TODO - Next step focus on a certain point
