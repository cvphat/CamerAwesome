--- conflicted
+++ resolved
@@ -42,17 +42,10 @@
   /// change flash mode
   final ValueNotifier<CameraFlashes> switchFlashMode;
 
-<<<<<<< HEAD
-  /// on photo taken
-  final ValueNotifier<void> photoTaken;
-
-  CameraAwesome({this.testMode = false, this.selectSize, this.onPermissionsResult, this.photoTaken, this.onCameraStarted, this.switchFlashMode, this.sensor = Sensors.BACK});
-=======
   /// Zoom from natived side. Must be between 0 and 1
   final ValueNotifier<double> zoom;
 
   CameraAwesome({this.testMode = false, this.selectSize, this.onPermissionsResult, this.onCameraStarted, this.switchFlashMode, this.zoom, this.sensor = Sensors.BACK});
->>>>>>> 6c7ae319
 
   @override
   _CameraAwesomeState createState() => _CameraAwesomeState();
